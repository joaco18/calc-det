import cv2
import logging
import numpy as np

from dask import delayed
from pywt import dwt2
from scipy.stats import kurtosis, skew
from skimage.feature import graycomatrix, graycoprops, haar_like_feature_coord

import general_utils.utils as utils
from feature_extraction.haar_features.haar_extractor import \
    extract_haar_feature_image_skimage, HaarFeatureExtractor

# machine epsillon used to avoid zero errors
epsillon = np.finfo(float).eps

wavelet_decomp_names = ['LL1', 'LH1', 'HL1', 'HH1', 'LL2', 'LH2', 'HL2', 'HH2']
glcm_decompositions = ['LH1', 'HL1', 'HH1']
skimage_glcm_features = ['energy', 'correlation', 'homogeneity', 'contrast', 'dissimilarity']

logging.basicConfig(level=logging.INFO)


class CandidatesFeatureExtraction:
    def __init__(self, patch_size: int, fos=True, gabor_params=None, wavelet_params=None,
                 haar_params=None, center_crop_size=7):
        """Defines which features to extract

        Args:
            patch_size (int): size of the patch extracted around each candidate and
                used for FE
            fos (bool): whether to extract 17 first order statistics features
            gabor_params (dict): parameters for gabor feature bank
            wavelet_params (dict): parameters for wavelt glcm f.e.
                needs key 'angle' with a list of angles to calculate GLCMs for.
            haar_params (dict): parameters for haar features extractor
            center_crop_size (int): size of the patch center crop to consider
                when looking for intersection in mask while defining a TP
        """
        self.patch_size = patch_size
        self.fos = fos
        self.gabor_params = gabor_params
        self.wavelet_params = wavelet_params
        self.haar_params = haar_params
        self.center_crop_size = center_crop_size

        # used to store calculated features names
        self.get_feature_names()

    def get_feature_names(self):
        self.feature_names = []

        if self.fos:
            self.feature_names.extend(['img_energy', 'img_entropy', 'img_uniformity',
                                       'img_min', 'img_10th_perc', 'img_90th_perc',
                                       'img_max', 'img_mean', 'img_median',
                                       'img_inter_quartile_range', 'img_range',
                                       'img_mean_abs_deviation',
                                       'img_robust_mean_abs_deviation', 'img_rms',
                                       'img_std', 'img_skew', 'img_kurt'])
        if self.gabor_params:
            for img_idx in range(self.gabor_params['scale']*self.gabor_params['orientation']):
                self.feature_names.extend([f'gabor_energy_{img_idx}',
                                           f'gabor_max_{img_idx}',
                                           f'gabor_min_{img_idx}',
                                           f'gabor_mean_{img_idx}',
                                           f'gabor_std_{img_idx}',
                                           f'gabor_skew_{img_idx}',
                                           f'gabor_kurt_{img_idx}'])

        if self.wavelet_params:
            for decomp_name in wavelet_decomp_names:
                self.feature_names.extend([f'patch_mean_{decomp_name}',
                                           f'patch_skew_{decomp_name}',
                                           f'patch_std_{decomp_name}',
                                           f'patch_kur_{decomp_name}',
                                           f'patch_entropy_{decomp_name}',
                                           f'patch_uniformity_{decomp_name}',
                                           f'patch_relsmooth_{decomp_name}'])
            for fn in skimage_glcm_features:
                for dn in glcm_decompositions:
                    for angle_idx in range(len(self.wavelet_params['angles'])):
                        self.feature_names.append(
                            f'patch_glcm_{fn}_{dn}_{angle_idx}')
        # some debug features for now
        self.feature_names.extend(['candidate_coordinates',
<<<<<<< HEAD
                                   'patch_coordinates'])
=======
                                   'patch_coordinates',
                                   'center_patch_mask_intersection',
                                   'whole_patch_intersection'])
>>>>>>> 1c730ec9

    def extract_features(self, candidates: np.ndarray, image: np.ndarray):
        """Extracts features from image patches cropped around given candidates.
        Args:
            candidates (np.ndarray): of dtype=int containing candidats for FE of shape
                (n_candidates, 3). Second axis should contain (x_coord, y_coord, radius).
            image (np.ndarray): 2D image used for cropping and FE
        Returns:
            np.array: rows candidates, columns (features + 3 columns of metadata)
        """
        image = utils.min_max_norm(image, max_val=1.)
        candidates_features = []

        if self.gabor_params:
            gabor_kernels = gabor_kernels = self.gabor_feature_bank(
                **self.gabor_params)
            gabored_images = [cv2.filter2D(
                image, ddepth=cv2.CV_32F, kernel=k) for k in gabor_kernels]

        if self.haar_params:
            features_haar = self.haar_features_extraction(image, candidates)

        for coords in candidates:
            # calculating canidate cropping patch coordinates
            patch_x1, patch_x2, patch_y1, patch_y2 = utils.patch_coordinates_from_center(
                (coords[0], coords[1]), image.shape, self.patch_size)
            image_patch = image[patch_y1:patch_y2, patch_x1:patch_x2]

            # Extracting non-haar features
            features = []

            # First order statistics features
            if self.fos:
                features.extend(self.first_order_statistics(image_patch))

            # Gabor features
            if self.gabor_params:
                features.extend(self.gabor_features(
                    gabored_images, patch_x1, patch_x2, patch_y1, patch_y2))

            # Wavelet and GLCM features
            if self.wavelet_params:
                features.extend(self.get_wavelet_features(image_patch))

            # Append metadata columns
            features.append(coords)
            features.append(((patch_y1, patch_y2), (patch_x1, patch_x2)))
<<<<<<< HEAD
=======
            # cropping center of the patch now
            features.append(
                (roi_mask[center_py1:center_py2, center_px1:center_px2] > 0).sum())
            features.append(
                (roi_mask[patch_y1:patch_y2, patch_x1:patch_x2] > 0).sum())
>>>>>>> 1c730ec9
            candidates_features.append(features)
        candidates_features = np.asarray(candidates_features, dtype=object)
        if self.haar_params:
            candidates_features = np.concatenate([features_haar, candidates_features], axis=1)
        return candidates_features

<<<<<<< HEAD
=======
    def split_sample_candidates(self, candidates, roi_mask, sample, minimum_fp: float = 0.2):
        """Samples given candidates list to obtain a given proportion of TPxFP in it.
        First selects all TP canidates and then randomly samples a required number of FP.
        If the requiered number of FP is larger than the ones available, then return all
        of them, if there are no TP among the candidates return 20% of FP.
        Then define the label of the candidate use a center window of
        self.labeling_center_region_size, size around the center.
        Args:
            minimum_fp (float): if no TP were detected, still sample 20% of the FP of that case.
        """
        TP_idxs = []
        FP_idxs = []
        for coords_idx, coords in enumerate(candidates):
            # getting patch coordinates
            patch_x1, patch_x2, patch_y1, patch_y2 = utils.patch_coordinates_from_center(
                (coords[0], coords[1]), roi_mask.shape, self.patch_size)

            # getting coordinates of the patch center crop

            p_center_y = patch_y1 + (patch_y2 - patch_y1)//2
            p_center_x = patch_x1 + (patch_x2 - patch_x1)//2
            center_px1, center_px2, center_py1, center_py2 = utils.patch_coordinates_from_center(
                (p_center_x, p_center_y), roi_mask.shape, self.center_crop_size)

            if np.any(roi_mask[center_py1:center_py2, center_px1:center_px2] > 0):
                TP_idxs.append(coords_idx)
            else:
                # discard an intersection outside the center crop
                if not np.any(roi_mask[patch_y1:patch_y2,patch_x1:patch_x2] > 0):
                    FP_idxs.append(coords_idx)
        # check if required fraction of candidates is possible if not return the closest
        np.random.seed(20)
        sample_size = len(TP_idxs) * sample
        sample_size = int(minimum_fp * len(FP_idxs)) if sample_size == 0 else sample_size
        if sample_size <= len(FP_idxs):
            TP_idxs.extend(np.random.choice(
                FP_idxs, size=sample_size, replace=False))
        else:
            TP_idxs.extend(FP_idxs)
        return TP_idxs

>>>>>>> 1c730ec9
    def haar_features_extraction(self, image: np.ndarray, candidates: np.ndarray):
        """Get horizontal haar features from skimage and rotated ones from our code.
        features names are modified to include this features.
        Args:
            image (np.ndarray): Image array
            candidates (np.ndarray): candidate detections [[x,y,r]]
        Returns:
            np.ndarray: with feature values
        """
        images = utils.img_to_patches_array(image, candidates, self.haar_params['patch_size'])

        # Generate a list of features for easy access for feature selection
        if ((self.haar_params['skimage']['feature_coord'] is None) and
                (self.haar_params['skimage']['feature_type'] is None)):
            self.skimage_haar_feature_coords, self.skimage_haar_feature_types = \
                haar_like_feature_coord(
                    width=self.haar_params['patch_size'], height=self.haar_params['patch_size'],
                    feature_type=['type-2-x', 'type-2-y', 'type-3-x', 'type-3-y', 'type-4'])
        else:
            self.skimage_haar_feature_coords = self.haar_params['skimage']['feature_coord']
            self.skimage_haar_feature_types = self.haar_params['skimage']['feature_type']

        # Generate computational graph
        have_skimage_haars = len(self.skimage_haar_feature_coords) != 0
        if have_skimage_haars:
            X = delayed(extract_haar_feature_image_skimage(
                img, self.haar_params['skimage']['feature_type'],
                self.haar_params['skimage']['feature_coord']
            ) for img in images)
            # Compute the result
            X = np.array(X.compute(scheduler='processes'))

        # Our haar_features
        haarfe = HaarFeatureExtractor(
            self.haar_params['patch_size'], True, True,
            self.haar_params['ours']['horizontal_feature_types'],
            self.haar_params['ours']['rotated_feature_types'],
            self.haar_params['ours']['rotated_feature_selection'],
            self.haar_params['ours']['horizontal_feature_selection']
        )
        self.our_haar_feature_types_h = haarfe.features_h
        self.our_haar_feature_types_r = haarfe.features_r

        have_our_haars = (len(haarfe.features_h) != 0) or (len(haarfe.features_r) != 0)
        if have_our_haars:
            # Preallocate results holder
            X_extension = np.empty((len(candidates), len(haarfe.features_h)+len(haarfe.features_r)))

            # Obtain the features
            for k, img in enumerate(images):
                X_extension[k, :] = haarfe.extract_features_from_crop(img)

        # Adjust columns names if necessary
        if 'haar' not in self.feature_names[0]:
            haar_feature_names = [f'haar_{i}' for i in range(len(self.skimage_haar_feature_coords))]
            our_h_haar_feature_names = [f'hor_haar_{i}' for i in range(len(haarfe.features_h))]
            our_r_haar_feature_names = [f'rot_haar_{i}' for i in range(len(haarfe.features_r))]
            self.feature_names = \
                haar_feature_names + our_h_haar_feature_names + \
                our_r_haar_feature_names + self.feature_names

        # Merge our and skimage features
        if have_our_haars and have_skimage_haars:
            return np.concatenate([X, X_extension], axis=1)
        elif have_our_haars and (not have_skimage_haars):
            return X_extension
        elif (not have_our_haars) and have_skimage_haars:
            return X
        else:
            logging.warning('No haars where extracted')

    @staticmethod
    def entropy_uniformity(image_patch):
        """Calculates image entropy and uniformity"""
        _, counts = np.unique(image_patch, return_counts=True)
        norm_counts = counts / counts.sum()
        uniformity = (norm_counts**2).sum()
        return -(norm_counts * np.log2(norm_counts + epsillon)).sum(), uniformity

    def first_order_statistics(self, image_patch):
        """Calculates first-order statistics as defined in
        https://pyradiomics.readthedocs.io/en/latest/features.html#radiomics.firstorder.RadiomicsFirstOrder

        Args:
            image_patch (np.ndarray): Image array

        Returns:
            np.ndarray: with feature values and names
        """
        patch_size = image_patch.shape[0]*image_patch.shape[1]

        img_energy = (image_patch**2).sum()
        img_entropy, img_uniformity = CandidatesFeatureExtraction.entropy_uniformity(
            image_patch)
        img_min = image_patch.min()
        img_10th_perc = np.quantile(image_patch, q=0.1)
        img_90th_perc = np.quantile(image_patch, q=0.9)
        img_max = np.max(image_patch)
        img_mean = np.mean(image_patch)
        img_median = np.median(image_patch)
        img_inter_quartile_range = np.quantile(
            image_patch, q=0.75) - np.quantile(image_patch, q=0.25)
        img_range = img_max - img_min
        img_mean_abs_deviation = np.abs(
            image_patch - img_mean).sum()/patch_size

        robust_img = image_patch[(image_patch <= img_90th_perc) & (
            image_patch >= img_10th_perc)]
        img_robust_mean_abs_deviation = np.abs(
            robust_img - robust_img.mean()).sum()/len(robust_img)

        img_rms = np.sqrt((image_patch**2).sum()/patch_size)
        img_std = np.std(image_patch)
        img_skew = skew(image_patch.ravel())
        img_kurt = kurtosis(image_patch.ravel())

        fos_features = np.asarray([img_energy, img_entropy, img_uniformity, img_min, img_10th_perc,
                                   img_90th_perc, img_max, img_mean, img_median,
                                   img_inter_quartile_range, img_range, img_mean_abs_deviation,
                                   img_robust_mean_abs_deviation, img_rms, img_std, img_skew,
                                   img_kurt])
        return fos_features

    def gabor_feature_bank(
        self, scale, orientation, max_freq=0.2, ksize=(50, 50), sigma=1, gamma=0.5, psi=0
    ):
        orientations = [(i*np.pi)/orientation for i in range(orientation)]
        frequencies = [(max_freq)/(np.sqrt(2)**i) for i in range(scale)]
        gabor_kernels = []
        for orient in orientations:
            for freq in frequencies:
                gabor_kernels.append(cv2.getGaborKernel(
                    ksize=ksize, sigma=sigma, theta=orient, lambd=1/freq, gamma=gamma, psi=psi))

        return gabor_kernels

    def gabor_features(self, gabored_images, patch_x1, patch_x2, patch_y1, patch_y2):
        """Extracts energy, mean, std, skeweness and kurtosis from patches
            of images filtered with gabor kernel

        Args:
            gabored_images (list): list of images filtered with Gabor kernels
        Returns:
<<<<<<< HEAD
            np.ndarray: of 4_features*n_gabored_images
=======
            np.ndarray: of 6_features*n_gabored_images 
>>>>>>> 1c730ec9
        """
        features = []
        for filtered_image in gabored_images:
            img_patch = filtered_image[patch_y1:patch_y2, patch_x1:patch_x2]

            features.extend([(img_patch**2).sum(),
                             np.max(img_patch),
                             np.min(img_patch),
                             np.mean(img_patch),
                             np.std(img_patch),
                             skew(img_patch.ravel()),
                             kurtosis(img_patch.ravel())])
        return np.asarray(features)

    @staticmethod
    def get_wavelet_features(patch: np.ndarray):
        """ Extracts features from an patch's haar 2-level wavelet
        decomposition (8 decompositions)
        First order statistics: mean, skewness, standard deviation, kurtosis,
        entropy, uniformity, relative smoothness
        GLCM features (D=5,theta = 0) [note: only in LH1, HL1 and HH1]: energy,
         correlation, homogeneity, contrast,
        dissimilarity, (NOTRELEVANT: ASM, entropy, uniformity, sum of squares, autocorrelation)

        Args:
            patch (np.ndarray): image patch (normalized)

        Returns:
            features (dict): dictionary containing all extracted features
        """
        eight_decomp = CandidatesFeatureExtraction.get_wavelet_decomp(patch)
        wavelet_params = []

        for idx, single_decomp in enumerate(eight_decomp):
            wavelet_params.extend(
                CandidatesFeatureExtraction.wav_first_order(single_decomp, idx))

        for idx, single_decomp in enumerate(eight_decomp[1:4]):
            wavelet_params.extend(
                CandidatesFeatureExtraction.wav_glcm_features(single_decomp, idx))

        return np.asarray(wavelet_params)

    @staticmethod
    def get_wavelet_decomp(patch: np.ndarray, wavelet_type='haar'):
        """ Gets wavelet decomposition of two levels with approximation and detail coefficients.
        Uses decimated 2D forward Discrete Wavelet Transform

        Args:
            patch (np.ndarray): image patch (normalized)
            wavelet_type (str, optional): type of wavelet for decomposition. Defaults to 'haar'.

        Returns:
            decompositions (list[np.ndarray]): list of decompositions
            [LL1,LH1,HL1,HH1,LL2,LH2,HL2,HH2]
        """
        LL1, (LH1, HL1, HH1) = dwt2(patch, wavelet_type)
        LL2, (LH2, HL2, HH2) = dwt2(LL1, wavelet_type)

        return [LL1, LH1, HL1, HH1, LL2, LH2, HL2, HH2]

    @staticmethod
    def wav_first_order(single_decomp: np.ndarray, idx: int):
        """ Extracts first order statistics from a single wavelet decomposition
        Features: mean, skewness, standard deviation, kurtosis, entropy, uniformity, relative
        smoothness

        Args:
            single_decomp (np.ndarray): single decomposition from the list
            [LL1,LH1,HL1,HH1,LL2,LH2,HL2,HH2]
            Note: expected to be used on the eight decompositions for correct feature naming
            idx (int): index of the decomposition from list above

        Returns:
            first_order_features (dict): dictionary containing first order features
        """
        patch_mean = np.mean(single_decomp)
        patch_std = np.std(single_decomp)
        patch_skew = skew(single_decomp.ravel())
        patch_kurt = kurtosis(single_decomp.ravel())
        patch_entropy, patch_unif = CandidatesFeatureExtraction.entropy_uniformity(
            single_decomp)
        patch_relsmooth = 1 - 1/(1+patch_std)

        return np.asarray([patch_mean,
                           patch_skew,
                           patch_std,
                           patch_kurt,
                           patch_entropy,
                           patch_unif,
                           patch_relsmooth])

    @staticmethod
    def wav_glcm_features(single_decomp: np.ndarray, idx: int):
        """Extracts features from a Gray Level Co-occurence Matrix (D=5,theta = 0)
            from a single wavelet decomposition
        Features: energy, correlation, homogeneity, contrast, dissimilarity,
            (DROPPED: ASM, entropy, uniformity, sum of squares, autocorrelation)

        Args:
            single_decomp (np.ndarray): single decomposition from list [LH1, HL1,HH1]
            Note: expected to be used on three decompositions for correct feature naming
            idx (int): index of the decomposition from list above

        Returns:
            glcm_features (dict): dictionary containing glcm features
        """


        single_decomp_glcm = graycomatrix(utils.min_max_norm(
            single_decomp, max_val=255).astype(np.uint8), [2], [0], normed=True)

        glcm_features_1 = []
        for feature_name in skimage_glcm_features:
            feature_results = graycoprops(
                single_decomp_glcm, prop=feature_name)
            for fv in feature_results.ravel():
                glcm_features_1.append(fv)

        return np.asarray(glcm_features_1)<|MERGE_RESOLUTION|>--- conflicted
+++ resolved
@@ -84,13 +84,7 @@
                             f'patch_glcm_{fn}_{dn}_{angle_idx}')
         # some debug features for now
         self.feature_names.extend(['candidate_coordinates',
-<<<<<<< HEAD
                                    'patch_coordinates'])
-=======
-                                   'patch_coordinates',
-                                   'center_patch_mask_intersection',
-                                   'whole_patch_intersection'])
->>>>>>> 1c730ec9
 
     def extract_features(self, candidates: np.ndarray, image: np.ndarray):
         """Extracts features from image patches cropped around given candidates.
@@ -138,64 +132,12 @@
             # Append metadata columns
             features.append(coords)
             features.append(((patch_y1, patch_y2), (patch_x1, patch_x2)))
-<<<<<<< HEAD
-=======
-            # cropping center of the patch now
-            features.append(
-                (roi_mask[center_py1:center_py2, center_px1:center_px2] > 0).sum())
-            features.append(
-                (roi_mask[patch_y1:patch_y2, patch_x1:patch_x2] > 0).sum())
->>>>>>> 1c730ec9
             candidates_features.append(features)
         candidates_features = np.asarray(candidates_features, dtype=object)
         if self.haar_params:
             candidates_features = np.concatenate([features_haar, candidates_features], axis=1)
         return candidates_features
 
-<<<<<<< HEAD
-=======
-    def split_sample_candidates(self, candidates, roi_mask, sample, minimum_fp: float = 0.2):
-        """Samples given candidates list to obtain a given proportion of TPxFP in it.
-        First selects all TP canidates and then randomly samples a required number of FP.
-        If the requiered number of FP is larger than the ones available, then return all
-        of them, if there are no TP among the candidates return 20% of FP.
-        Then define the label of the candidate use a center window of
-        self.labeling_center_region_size, size around the center.
-        Args:
-            minimum_fp (float): if no TP were detected, still sample 20% of the FP of that case.
-        """
-        TP_idxs = []
-        FP_idxs = []
-        for coords_idx, coords in enumerate(candidates):
-            # getting patch coordinates
-            patch_x1, patch_x2, patch_y1, patch_y2 = utils.patch_coordinates_from_center(
-                (coords[0], coords[1]), roi_mask.shape, self.patch_size)
-
-            # getting coordinates of the patch center crop
-
-            p_center_y = patch_y1 + (patch_y2 - patch_y1)//2
-            p_center_x = patch_x1 + (patch_x2 - patch_x1)//2
-            center_px1, center_px2, center_py1, center_py2 = utils.patch_coordinates_from_center(
-                (p_center_x, p_center_y), roi_mask.shape, self.center_crop_size)
-
-            if np.any(roi_mask[center_py1:center_py2, center_px1:center_px2] > 0):
-                TP_idxs.append(coords_idx)
-            else:
-                # discard an intersection outside the center crop
-                if not np.any(roi_mask[patch_y1:patch_y2,patch_x1:patch_x2] > 0):
-                    FP_idxs.append(coords_idx)
-        # check if required fraction of candidates is possible if not return the closest
-        np.random.seed(20)
-        sample_size = len(TP_idxs) * sample
-        sample_size = int(minimum_fp * len(FP_idxs)) if sample_size == 0 else sample_size
-        if sample_size <= len(FP_idxs):
-            TP_idxs.extend(np.random.choice(
-                FP_idxs, size=sample_size, replace=False))
-        else:
-            TP_idxs.extend(FP_idxs)
-        return TP_idxs
-
->>>>>>> 1c730ec9
     def haar_features_extraction(self, image: np.ndarray, candidates: np.ndarray):
         """Get horizontal haar features from skimage and rotated ones from our code.
         features names are modified to include this features.
@@ -339,11 +281,7 @@
         Args:
             gabored_images (list): list of images filtered with Gabor kernels
         Returns:
-<<<<<<< HEAD
-            np.ndarray: of 4_features*n_gabored_images
-=======
             np.ndarray: of 6_features*n_gabored_images 
->>>>>>> 1c730ec9
         """
         features = []
         for filtered_image in gabored_images:
