import cv2
import numpy as np
<<<<<<< HEAD

from dask import delayed
=======
import pandas as pd
import SimpleITK as sitk
from dask import delayed
from general_utils.utils import (crop_patch_around_center, min_max_norm,
                                 patch_coordinates_from_center)
from joblib import delayed
>>>>>>> 06440170
from pywt import dwt2
from scipy.stats import kurtosis, skew
from skimage.feature import greycomatrix, greycoprops, haar_like_feature_coord

from general_utils.utils import min_max_norm, patch_coordinates_from_center
from feature_extraction.haar_features.haar_extractor import \
    extract_haar_feature_image_skimage, HaarFeatureExtractor

from feature_extraction.haar_features.haar_extractor import (
    HaarFeatureExtractor, extract_haar_feature_image_skimage)

# machine epsillon used to avoid zero errors
epsillon = np.finfo(float).eps

wavelet_decomp_names = ['LL1', 'LH1', 'HL1', 'HH1', 'LL2', 'LH2', 'HL2', 'HH2']
glcm_decompositions = ['LH1', 'HL1', 'HH1']
<<<<<<< HEAD
skimage_glcm_features = ['energy', 'correlation', 'homogeneity', 'contrast', 'dissimilarity']


class CandidatesFeatureExtraction:
    def __init__(
        self, patch_size: int, fos=True, gabor_params=None,
        wavelt_features=None, haar_params=None, labeling_center_region_size: int = 7
    ):
=======
skimage_glcm_features = ['energy', 'correlation',
                         'homogeneity', 'contrast', 'dissimilarity']


class CandidatesFeatureExtraction:
    def __init__(self, patch_size: int, fos=True, gabor_params=None, wavelt_features=None, haar_params=None, center_crop_size=7):
>>>>>>> 06440170
        """Defines which features to extract

        Args:
            patch_size (int): size of the patch extracted around each candidate and
                used for FE
            fos (bool): whether to extract 17 first order statistics features
            gabor_params (dict): parameters for gabor feature bank
            wavelt_features (dict): parameters for wavelt glcm f.e.
                needs key 'angle' with a list of angles to calculate GLCMs for.
            haar_params (dict): parameters for haar features extractor
<<<<<<< HEAD
            labeling_center_region_size (int): area arround the center of the
                candidate to consider in the labeling process.
=======
            center_crop_size (int): size of the patch center crop to consider
                when looking for intersection in mask while defining a TP
>>>>>>> 06440170
        """
        self.labeling_center_region_size = labeling_center_region_size
        self.patch_size = patch_size
        self.fos = fos
        self.gabor_params = gabor_params
        self.wavelt_features = wavelt_features
        self.haar_params = haar_params
<<<<<<< HEAD
=======
        self.center_crop_size = center_crop_size
>>>>>>> 06440170

        # used to store calculated features names
        self.get_feature_names()

    def get_feature_names(self):
        self.feature_names = []

        if self.fos:
            self.feature_names.extend(['img_energy', 'img_entropy', 'img_uniformity',
                                       'img_min', 'img_10th_perc', 'img_90th_perc',
                                       'img_max', 'img_mean', 'img_median',
                                       'img_inter_quartile_range', 'img_range',
                                       'img_mean_abs_deviation',
                                       'img_robust_mean_abs_deviation', 'img_rms',
                                       'img_std', 'img_skew', 'img_kurt'])
        if self.gabor_params:
            for img_idx in range(self.gabor_params['scale']*self.gabor_params['orientation']):
                self.feature_names.extend([f'gabor_energy_{img_idx}',
                                           f'gabor_mean_{img_idx}',
                                           f'gabor_std_{img_idx}',
                                           f'gabor_skew_{img_idx}',
                                           f'gabor_kurt_{img_idx}'])

        if self.wavelt_features:
            for decomp_name in wavelet_decomp_names:
                self.feature_names.extend([f'patch_mean_{decomp_name}',
                                           f'patch_skew_{decomp_name}',
                                           f'patch_std_{decomp_name}',
                                           f'patch_kur_{decomp_name}',
                                           f'patch_entropy_{decomp_name}',
                                           f'patch_uniformity_{decomp_name}',
                                           f'patch_relsmooth_{decomp_name}'])
            for fn in skimage_glcm_features:
                for dn in glcm_decompositions:
                    for angle_idx in range(len(self.wavelt_features['angles'])):
                        self.feature_names.append(
                            f'patch_glcm_{fn}_{dn}_{angle_idx}')
<<<<<<< HEAD
=======

>>>>>>> 06440170
        # some debug features for now
        self.feature_names.extend(['candidate_coordinates',
                                   'patch_coordinates',
                                   'center_patch_mask_intersection'])

    def extract_features(
<<<<<<< HEAD
            self, candidates: np.ndarray, image: np.ndarray,
            roi_mask: np.ndarray, fp2tp_sample=None):
=======
            self, candidates: np.ndarray, image: np.ndarray, roi_mask: np.ndarray, fp2tp_sample=None):
>>>>>>> 06440170
        """Extracts features from image patches cropped around given candidates.
        Args:
            candidates (np.ndarray): of dtype=int containing candidats for
                FE of shape (n_candidates, 3). Second axis should contain
                (x_coord, y_coord, radius).
            image (np.ndarray): 2D image used for cropping and FE
            roi_mask (np.ndarray): true rois mask
            fp2tp_sample (int, optional): number of FP candidates to sample
                for each TP candidate. If not None, total number of sampled
                candidates will be len(TP_candidates)*(fp2tp_sample + 1).
                Defaults to None which means no sampling is performed and
                features for all candidates are extracted.
        Returns:
            np.array: rows candidates, columns features
        """
        # sample candidates to a given size if needed
        if fp2tp_sample is not None:
            cand_idxs = self.split_sample_candidates(candidates, roi_mask, fp2tp_sample)
            candidates = candidates[cand_idxs]

        image = min_max_norm(image, max_val=1.)
        candidates_features = []

        if self.gabor_params:
            gabor_kernels = gabor_kernels = self.gabor_feature_bank(
                **self.gabor_params)
            gabored_images = [cv2.filter2D(
                image, ddepth=cv2.CV_32F, kernel=k) for k in gabor_kernels]

        if self.haar_params:
            features_haar = self.haar_features_extraction(image, candidates)
<<<<<<< HEAD

        # TODO: paralelize with Pool. This is not going to be faster unless you use the array
        # of patches, because if not you're mapping the whole image to every core each time
        # you want a patch.
        for coords in candidates:
            # calculating canidate cropping patch coordinates
            patch_x1, patch_x2, patch_y1, patch_y2 = patch_coordinates_from_center(
                (coords[0], coords[1]), image.shape, self.patch_size, use_padding=False
            )

            image_patch = image[patch_y1:patch_y2, patch_x1:patch_x2]

            # extracting features
            features = []

            # First order statistics features
            if self.fos:
                features.extend(self.first_order_statistics(image_patch))

            # Gabor features
            if self.gabor_params:
                features.extend(self.gabor_features(
                    gabored_images, patch_x1, patch_x2, patch_y1, patch_y2))

            # Wavelet and GLCM features
            if self.wavelt_features:
                features.extend(self.get_wavelet_features(image_patch))

            features.append(coords)
            features.append(((patch_y1, patch_y2), (patch_x1, patch_x2)))
            features.append((roi_mask[patch_y1:patch_y2, patch_x1:patch_x2] > 0).sum())
            candidates_features.append(features)
        candidates_features = np.asarray(candidates_features, dtype=object)
        if self.haar_params:
            candidates_features = np.concatenate([features_haar, candidates_features], axis=1)
=======
            candidate_coordinates = []
            patch_coordinates = []
            patch_mask_intersection = []

        # TODO: paralelize with Pool
        for coords in candidates:
            # calculating canidate cropping patch coordinates
            patch_x1, patch_x2, patch_y1, patch_y2 = patch_coordinates_from_center(
                (coords[0], coords[1]), image.shape, self.patch_size, use_padding=False)

            # getting coordinates of the patch center crop
            center_px1, center_px2, center_py1, center_py2 = crop_patch_around_center(
                patch_x1, patch_x2, patch_y1, patch_y2, self.center_crop_size)
            image_patch = image[patch_y1:patch_y2, patch_x1:patch_x2]

            if not self.haar_params:
                # extracting features
                features = []

                # First order statistics features
                if self.fos:
                    features.extend(self.first_order_statistics(image_patch))

                # Gabor features
                if self.gabor_params:
                    features.extend(self.gabor_features(
                        gabored_images, patch_x1, patch_x2, patch_y1, patch_y2))

                # Wavelet and GLCM features
                if self.wavelt_features:
                    features.extend(self.get_wavelet_features(image_patch))

                features.append(coords)
                features.append(((patch_y1, patch_y2), (patch_x1, patch_x2)))
                # cropping center of the patch now
                features.append(
                    (roi_mask[center_py1:center_py2, center_px1:center_px2] > 0).sum())
                candidates_features.append(features)
            else:
                candidate_coordinates.append(coords)
                patch_coordinates.append(
                    ((patch_y1, patch_y2), (patch_x1, patch_x2)))

                # saving the intersection between the center of the patch and the mask
                patch_mask_intersection.append(
                    (roi_mask[center_py1:center_py2, center_px1:center_px2] > 0).sum())

        if self.haar_params:
            candidates_features = pd.DataFrame(
                features_haar, columns=[f'f{i}' for i in range(features_haar.shape[1])])
            candidates_features['candidate_coordinates'] = candidate_coordinates
            candidates_features['patch_coordinates'] = patch_coordinates
            candidates_features['patch_mask_intersection'] = patch_mask_intersection
>>>>>>> 06440170
        return candidates_features

    def split_sample_candidates(self, candidates, roi_mask, sample, minimum_fp: float = 0.2):
        """Samples given candidates list to obtain a given proportion of TPxFP in it.
        First selects all TP canidates and then randomly sampled a required number of FP.
        If the requiered number of FP is larger than the ones available, then return all
        of them, if there are no TP among the candidates return 20% of FP.
        To the define the label of the candidate use a center window of
        self.labeling_center_region_size, size arround the center.
        Args:
            minimum_fp (float): if no TP were deetected, still sample 20% of the FP of that case.
        """
        TP_idxs = []
        FP_idxs = []
        for coords_idx, coords in enumerate(candidates):
<<<<<<< HEAD
            patch_x1, patch_x2, patch_y1, patch_y2 = patch_coordinates_from_center(
                (coords[0], coords[1]), roi_mask.shape, self.labeling_center_region_size,
                use_padding=False)
            if np.any(roi_mask[patch_y1:patch_y2, patch_x1:patch_x2] > 0):
=======
            # getting patch coordinates
            patch_x1, patch_x2, patch_y1, patch_y2 = patch_coordinates_from_center(
                (coords[0], coords[1]), roi_mask.shape, self.patch_size, use_padding=False)
            # getting patch centre crop coordinates 
            center_px1, center_px2, center_py1, center_py2 = crop_patch_around_center(
                patch_x1, patch_x2, patch_y1, patch_y2, self.center_crop_size)

            if np.any(roi_mask[center_py1:center_py2, center_px1:center_px2] > 0):
>>>>>>> 06440170
                TP_idxs.append(coords_idx)
            else:
                FP_idxs.append(coords_idx)
        # check if required fraction of candidates is possible if not return the closest
        sample_size = len(TP_idxs) * sample
        sample_size = int(minimum_fp * len(FP_idxs)) if sample_size == 0 else sample_size
        if sample_size <= len(FP_idxs):
            TP_idxs.extend(np.random.choice(FP_idxs, size=sample_size, replace=False))
        else:
            TP_idxs.extend(FP_idxs)
        return TP_idxs

<<<<<<< HEAD
    def haar_features_extraction(self, image: np.ndarray, candidates: np.ndarray):
        """Get horizontal haar features from skimage and rotated ones from our code.
        features names are modified to include this features.
        Args:
            image (np.ndarray): Image array
            candidates (np.ndarray): candidate detections [[x,y,r]]
        Returns:
            np.ndarray: with feature values
        """
        # Preallocate results container
        images = np.empty(
            (len(candidates), self.haar_params['patch_size'], self.haar_params['patch_size']))

        # generate one patches array to distribute computation
        for j, coords in enumerate(candidates):
            # Get the patch arround center
            x1, x2, y1, y2 = patch_coordinates_from_center(
                center=(coords[0], coords[1]), image_shape=image.shape,
                patch_size=self.haar_params['patch_size'], use_padding=False)
            images[j, :, :] = image[y1:y2, x1:x2]

        # Generate computational graph
        X = delayed(extract_haar_feature_image_skimage(
                img, self.haar_params['skimage']['feature_type'],
                self.haar_params['skimage']['feature_coord']
            ) for img in images)
        # Compute the result
        X = np.array(X.compute(scheduler='processes'))

        # self.number_of_skimage_haar_features = X.shape[1] if (len(X.shape) == 2) else X.shape[0]

        # Our haar_features
        haarfe = HaarFeatureExtractor(
            self.haar_params['patch_size'], True, True,
            self.haar_params['ours']['horizontal_feature_types'],
            self.haar_params['ours']['rotated_feature_types']
        )
        # Preallocate results holder
        X_extension = np.empty((len(candidates), len(haarfe.features_h)+len(haarfe.features_r)))

        # Obtain the features
        for k, img in enumerate(images):
            X_extension[k, :] = haarfe.extract_features_from_crop(img)

        # Generate a list of features for easy access for feature selection
        self.skimage_haar_feature_coords, self.skimage_haar_feature_types = \
            haar_like_feature_coord(
                width=self.haar_params['patch_size'], height=self.haar_params['patch_size'],
                feature_type=['type-2-x', 'type-2-y', 'type-3-x', 'type-3-y', 'type-4'])
        self.our_haar_feature_types = haarfe.features_h + haarfe.features_r

        # Adjust columns names if necessary
        if 'haar' not in self.feature_names[0]:
            haar_feature_names = [f'haar_{i}' for i in range(X.shape[1])]
            our_haar_feature_names = [f'o_haar_{i}' for i in range(X_extension.shape[1])]
            self.feature_names = haar_feature_names + our_haar_feature_names + self.feature_names

        # Merge our and skimage features
        X = np.concatenate([X, X_extension], axis=1)
=======
    def haar_features_extraction(self, image: np.ndarray, detections: np.ndarray):
        """Get horizontal haar features from skimage and rotated ones from our code"""
        images = np.empty((len(detections), 14, 14))
        # generate a patches array to distribute computation
        for j, location in enumerate(detections):
            # Get the patch arround center
            x1, x2, y1, y2 = patch_coordinates_from_center(
                center=(location[0], location[1]), image_shape=image.shape,
                patch_size=14, use_padding=False)
            images[j, :, :] = image[y1:y2, x1:x2]
        # Generate computational graph
        X = delayed(extract_haar_feature_image_skimage(img) for img in images)
        # Compute the result
        X = np.array(X.compute(scheduler='processes'))

        # Rotated haar_features
        haarfe = HaarFeatureExtractor(14, False, True)
        X_r = []
        for img in images:
            X_r.append(haarfe.extract_features_from_crop(img))
        X_r = np.asarray(X_r)

        X = np.concatenate([X, X_r], axis=1)
>>>>>>> 06440170
        return X

    @staticmethod
    def entropy_uniformity(image_patch):
        """Calculates image entropy and uniformity"""
        _, counts = np.unique(image_patch, return_counts=True)
        norm_counts = counts / counts.sum()
        uniformity = (norm_counts**2).sum()
        return -(norm_counts * np.log2(norm_counts + epsillon)).sum(), uniformity

    def first_order_statistics(self, image_patch):
<<<<<<< HEAD
        """Calculates first-order statistics as defined in
=======
        """Calculates first-order statistics as defined in 
>>>>>>> 06440170
        https://pyradiomics.readthedocs.io/en/latest/features.html#radiomics.firstorder.RadiomicsFirstOrder

        Args:
            image_patch (np.ndarray): Image array

        Returns:
            np.ndarray: with feature values and names
        """
        patch_size = image_patch.shape[0]*image_patch.shape[1]

        img_energy = (image_patch**2).sum()
        img_entropy, img_uniformity = CandidatesFeatureExtraction.entropy_uniformity(
            image_patch)
        img_min = image_patch.min()
        img_10th_perc = np.quantile(image_patch, q=0.1)
        img_90th_perc = np.quantile(image_patch, q=0.9)
        img_max = np.quantile(image_patch, q=0.1)
        img_mean = np.mean(image_patch)
        img_median = np.median(image_patch)
        img_inter_quartile_range = np.quantile(
            image_patch, q=0.75) - np.quantile(image_patch, q=0.25)
        img_range = img_max - img_min
        img_mean_abs_deviation = np.abs(
            image_patch - img_mean).sum()/patch_size

        robust_img = image_patch[(image_patch <= img_90th_perc) & (
            image_patch >= img_10th_perc)]
        img_robust_mean_abs_deviation = np.abs(
            robust_img - robust_img.mean()).sum()/len(robust_img)

        img_rms = np.sqrt((image_patch**2).sum()/patch_size)
        img_std = np.std(image_patch)
        img_skew = skew(image_patch.ravel())
        img_kurt = kurtosis(image_patch.ravel())

        fos_features = np.asarray([img_energy, img_entropy, img_uniformity, img_min, img_10th_perc,
                                   img_90th_perc, img_max, img_mean, img_median,
                                   img_inter_quartile_range, img_range, img_mean_abs_deviation,
                                   img_robust_mean_abs_deviation, img_rms, img_std, img_skew,
                                   img_kurt])
        return fos_features

<<<<<<< HEAD
    def gabor_feature_bank(
        self, scale, orientation, max_freq=0.2, ksize=(50, 50), sigma=1, gamma=0.5, psi=0
    ):
=======
    def gabor_feature_bank(self, scale, orientation, max_freq=0.2, ksize=(50, 50), sigma=1, gamma=0.5, psi=0):
>>>>>>> 06440170
        orientations = [(i*np.pi)/orientation for i in range(orientation)]
        frequencies = [(max_freq)/(np.sqrt(2)**i) for i in range(scale)]
        gabor_kernels = []
        for orient in orientations:
            for freq in frequencies:
                gabor_kernels.append(cv2.getGaborKernel(
                    ksize=ksize, sigma=sigma, theta=orient, lambd=1/freq, gamma=gamma, psi=psi))

        return gabor_kernels

    def gabor_features(self, gabored_images, patch_x1, patch_x2, patch_y1, patch_y2):
        """Extracts energy, mean, std, skeweness and kurtosis from patches
            of images filtered with gabor kernel

        Args:
            gabored_images (list): list of images filtered with Gabor kernels
        Returns:
<<<<<<< HEAD
            np.ndarray: of 4_features*n_gabored_images
=======
            np.ndarray: of 4_features*n_gabored_images 
>>>>>>> 06440170
        """
        features = []
        for filtered_image in gabored_images:
            img_patch = filtered_image[patch_y1:patch_y2, patch_x1:patch_x2]

            features.extend([(img_patch**2).sum(),
                             np.mean(img_patch),
                             np.std(img_patch),
                             skew(img_patch.ravel()),
                             kurtosis(img_patch.ravel())])
        return np.asarray(features)

    @staticmethod
    def get_wavelet_features(patch: np.ndarray):
        """ Extracts features from an patch's haar 2-level wavelet
        decomposition (8 decompositions)
        First order statistics: mean, skewness, standard deviation, kurtosis,
        entropy, uniformity, relative smoothness
        GLCM features (D=5,theta = 0) [note: only in LH1, HL1 and HH1]: energy,
         correlation, homogeneity, contrast,
        dissimilarity, (NOTRELEVANT: ASM, entropy, uniformity, sum of squares, autocorrelation)

        Args:
            patch (np.ndarray): image patch (normalized)

        Returns:
            features (dict): dictionary containing all extracted features
        """
        eight_decomp = CandidatesFeatureExtraction.get_wavelet_decomp(patch)
        wavelt_features = []

        for idx, single_decomp in enumerate(eight_decomp):
            wavelt_features.extend(
                CandidatesFeatureExtraction.wav_first_order(single_decomp, idx))

        for idx, single_decomp in enumerate(eight_decomp[1:4]):
            wavelt_features.extend(
                CandidatesFeatureExtraction.wav_glcm_features(single_decomp, idx))

        return np.asarray(wavelt_features)

    @staticmethod
    def get_wavelet_decomp(patch: np.ndarray, wavelet_type='haar'):
        """ Gets wavelet decomposition of two levels with approximation and detail coefficients.
        Uses decimated 2D forward Discrete Wavelet Transform

        Args:
            patch (np.ndarray): image patch (normalized)
            wavelet_type (str, optional): type of wavelet for decomposition. Defaults to 'haar'.

        Returns:
            decompositions (list[np.ndarray]): list of decompositions
            [LL1,LH1,HL1,HH1,LL2,LH2,HL2,HH2]
        """
        LL1, (LH1, HL1, HH1) = dwt2(patch, wavelet_type)
        LL2, (LH2, HL2, HH2) = dwt2(LL1, wavelet_type)

        return [LL1, LH1, HL1, HH1, LL2, LH2, HL2, HH2]

    @staticmethod
    def wav_first_order(single_decomp: np.ndarray, idx: int):
        """ Extracts first order statistics from a single wavelet decomposition
        Features: mean, skewness, standard deviation, kurtosis, entropy, uniformity, relative
        smoothness

        Args:
            single_decomp (np.ndarray): single decomposition from the list
            [LL1,LH1,HL1,HH1,LL2,LH2,HL2,HH2]
            Note: expected to be used on the eight decompositions for correct feature naming
            idx (int): index of the decomposition from list above

        Returns:
            first_order_features (dict): dictionary containing first order features
        """
        patch_mean = np.mean(single_decomp)
        patch_std = np.std(single_decomp)
        patch_skew = skew(single_decomp.ravel())
        patch_kurt = kurtosis(single_decomp.ravel())
        patch_entropy, patch_unif = CandidatesFeatureExtraction.entropy_uniformity(
            single_decomp)
        patch_relsmooth = 1 - 1/(1+patch_std)

        return np.asarray([patch_mean,
                           patch_skew,
                           patch_std,
                           patch_kurt,
                           patch_entropy,
                           patch_unif,
                           patch_relsmooth])

    @staticmethod
    def wav_glcm_features(single_decomp: np.ndarray, idx: int):
        """Extracts features from a Gray Level Co-occurence Matrix (D=5,theta = 0)
            from a single wavelet decomposition
        Features: energy, correlation, homogeneity, contrast, dissimilarity,
            (DROPPED: ASM, entropy, uniformity, sum of squares, autocorrelation)

        Args:
            single_decomp (np.ndarray): single decomposition from list [LH1, HL1,HH1]
            Note: expected to be used on three decompositions for correct feature naming
            idx (int): index of the decomposition from list above

        Returns:
            glcm_features (dict): dictionary containing glcm features
        """

        single_decomp_glcm = greycomatrix(min_max_norm(
            single_decomp, max_val=256).astype(np.uint8), [2], [0], normed=True)

        glcm_features_1 = []
        for feature_name in skimage_glcm_features:
            feature_results = greycoprops(
                single_decomp_glcm, prop=feature_name)
            for fv in feature_results.ravel():
                glcm_features_1.append(fv)

        return np.asarray(glcm_features_1)<|MERGE_RESOLUTION|>--- conflicted
+++ resolved
@@ -1,16 +1,7 @@
 import cv2
 import numpy as np
-<<<<<<< HEAD
 
 from dask import delayed
-=======
-import pandas as pd
-import SimpleITK as sitk
-from dask import delayed
-from general_utils.utils import (crop_patch_around_center, min_max_norm,
-                                 patch_coordinates_from_center)
-from joblib import delayed
->>>>>>> 06440170
 from pywt import dwt2
 from scipy.stats import kurtosis, skew
 from skimage.feature import greycomatrix, greycoprops, haar_like_feature_coord
@@ -19,31 +10,16 @@
 from feature_extraction.haar_features.haar_extractor import \
     extract_haar_feature_image_skimage, HaarFeatureExtractor
 
-from feature_extraction.haar_features.haar_extractor import (
-    HaarFeatureExtractor, extract_haar_feature_image_skimage)
-
 # machine epsillon used to avoid zero errors
 epsillon = np.finfo(float).eps
 
 wavelet_decomp_names = ['LL1', 'LH1', 'HL1', 'HH1', 'LL2', 'LH2', 'HL2', 'HH2']
 glcm_decompositions = ['LH1', 'HL1', 'HH1']
-<<<<<<< HEAD
 skimage_glcm_features = ['energy', 'correlation', 'homogeneity', 'contrast', 'dissimilarity']
-
-
-class CandidatesFeatureExtraction:
-    def __init__(
-        self, patch_size: int, fos=True, gabor_params=None,
-        wavelt_features=None, haar_params=None, labeling_center_region_size: int = 7
-    ):
-=======
-skimage_glcm_features = ['energy', 'correlation',
-                         'homogeneity', 'contrast', 'dissimilarity']
 
 
 class CandidatesFeatureExtraction:
     def __init__(self, patch_size: int, fos=True, gabor_params=None, wavelt_features=None, haar_params=None, center_crop_size=7):
->>>>>>> 06440170
         """Defines which features to extract
 
         Args:
@@ -54,24 +30,15 @@
             wavelt_features (dict): parameters for wavelt glcm f.e.
                 needs key 'angle' with a list of angles to calculate GLCMs for.
             haar_params (dict): parameters for haar features extractor
-<<<<<<< HEAD
-            labeling_center_region_size (int): area arround the center of the
-                candidate to consider in the labeling process.
-=======
             center_crop_size (int): size of the patch center crop to consider
                 when looking for intersection in mask while defining a TP
->>>>>>> 06440170
-        """
-        self.labeling_center_region_size = labeling_center_region_size
+        """
         self.patch_size = patch_size
         self.fos = fos
         self.gabor_params = gabor_params
         self.wavelt_features = wavelt_features
         self.haar_params = haar_params
-<<<<<<< HEAD
-=======
         self.center_crop_size = center_crop_size
->>>>>>> 06440170
 
         # used to store calculated features names
         self.get_feature_names()
@@ -109,34 +76,25 @@
                     for angle_idx in range(len(self.wavelt_features['angles'])):
                         self.feature_names.append(
                             f'patch_glcm_{fn}_{dn}_{angle_idx}')
-<<<<<<< HEAD
-=======
-
->>>>>>> 06440170
         # some debug features for now
         self.feature_names.extend(['candidate_coordinates',
                                    'patch_coordinates',
                                    'center_patch_mask_intersection'])
 
     def extract_features(
-<<<<<<< HEAD
             self, candidates: np.ndarray, image: np.ndarray,
             roi_mask: np.ndarray, fp2tp_sample=None):
-=======
-            self, candidates: np.ndarray, image: np.ndarray, roi_mask: np.ndarray, fp2tp_sample=None):
->>>>>>> 06440170
         """Extracts features from image patches cropped around given candidates.
         Args:
-            candidates (np.ndarray): of dtype=int containing candidats for
-                FE of shape (n_candidates, 3). Second axis should contain
-                (x_coord, y_coord, radius).
+            candidates (np.ndarray): of dtype=int containing candidats for FE of shape (n_candidates, 3).
+                Second axis should contain (x_coord, y_coord, radius).
             image (np.ndarray): 2D image used for cropping and FE
             roi_mask (np.ndarray): true rois mask
-            fp2tp_sample (int, optional): number of FP candidates to sample
-                for each TP candidate. If not None, total number of sampled
-                candidates will be len(TP_candidates)*(fp2tp_sample + 1).
-                Defaults to None which means no sampling is performed and
-                features for all candidates are extracted.
+            fp2tp_sample (int, optional): number of FP candidates to sample for each TP candidate.
+                If not None, total number of sampled candidates will be len(TP_candidates)*(fp2tp_sample + 1).
+                Defaults to None which means no sampling is performed and features for all candidates are
+                extracted.
+
         Returns:
             np.array: rows candidates, columns features
         """
@@ -156,7 +114,6 @@
 
         if self.haar_params:
             features_haar = self.haar_features_extraction(image, candidates)
-<<<<<<< HEAD
 
         # TODO: paralelize with Pool. This is not going to be faster unless you use the array
         # of patches, because if not you're mapping the whole image to every core each time
@@ -167,6 +124,9 @@
                 (coords[0], coords[1]), image.shape, self.patch_size, use_padding=False
             )
 
+            # getting coordinates of the patch center crop
+            center_px1, center_px2, center_py1, center_py2 = crop_patch_around_center(
+                patch_x1, patch_x2, patch_y1, patch_y2, self.center_crop_size)
             image_patch = image[patch_y1:patch_y2, patch_x1:patch_x2]
 
             # extracting features
@@ -187,66 +147,13 @@
 
             features.append(coords)
             features.append(((patch_y1, patch_y2), (patch_x1, patch_x2)))
-            features.append((roi_mask[patch_y1:patch_y2, patch_x1:patch_x2] > 0).sum())
+            # cropping center of the patch now
+            features.append(
+                (roi_mask[center_py1:center_py2, center_px1:center_px2] > 0).sum())
             candidates_features.append(features)
         candidates_features = np.asarray(candidates_features, dtype=object)
         if self.haar_params:
             candidates_features = np.concatenate([features_haar, candidates_features], axis=1)
-=======
-            candidate_coordinates = []
-            patch_coordinates = []
-            patch_mask_intersection = []
-
-        # TODO: paralelize with Pool
-        for coords in candidates:
-            # calculating canidate cropping patch coordinates
-            patch_x1, patch_x2, patch_y1, patch_y2 = patch_coordinates_from_center(
-                (coords[0], coords[1]), image.shape, self.patch_size, use_padding=False)
-
-            # getting coordinates of the patch center crop
-            center_px1, center_px2, center_py1, center_py2 = crop_patch_around_center(
-                patch_x1, patch_x2, patch_y1, patch_y2, self.center_crop_size)
-            image_patch = image[patch_y1:patch_y2, patch_x1:patch_x2]
-
-            if not self.haar_params:
-                # extracting features
-                features = []
-
-                # First order statistics features
-                if self.fos:
-                    features.extend(self.first_order_statistics(image_patch))
-
-                # Gabor features
-                if self.gabor_params:
-                    features.extend(self.gabor_features(
-                        gabored_images, patch_x1, patch_x2, patch_y1, patch_y2))
-
-                # Wavelet and GLCM features
-                if self.wavelt_features:
-                    features.extend(self.get_wavelet_features(image_patch))
-
-                features.append(coords)
-                features.append(((patch_y1, patch_y2), (patch_x1, patch_x2)))
-                # cropping center of the patch now
-                features.append(
-                    (roi_mask[center_py1:center_py2, center_px1:center_px2] > 0).sum())
-                candidates_features.append(features)
-            else:
-                candidate_coordinates.append(coords)
-                patch_coordinates.append(
-                    ((patch_y1, patch_y2), (patch_x1, patch_x2)))
-
-                # saving the intersection between the center of the patch and the mask
-                patch_mask_intersection.append(
-                    (roi_mask[center_py1:center_py2, center_px1:center_px2] > 0).sum())
-
-        if self.haar_params:
-            candidates_features = pd.DataFrame(
-                features_haar, columns=[f'f{i}' for i in range(features_haar.shape[1])])
-            candidates_features['candidate_coordinates'] = candidate_coordinates
-            candidates_features['patch_coordinates'] = patch_coordinates
-            candidates_features['patch_mask_intersection'] = patch_mask_intersection
->>>>>>> 06440170
         return candidates_features
 
     def split_sample_candidates(self, candidates, roi_mask, sample, minimum_fp: float = 0.2):
@@ -262,21 +169,16 @@
         TP_idxs = []
         FP_idxs = []
         for coords_idx, coords in enumerate(candidates):
-<<<<<<< HEAD
-            patch_x1, patch_x2, patch_y1, patch_y2 = patch_coordinates_from_center(
-                (coords[0], coords[1]), roi_mask.shape, self.labeling_center_region_size,
-                use_padding=False)
-            if np.any(roi_mask[patch_y1:patch_y2, patch_x1:patch_x2] > 0):
-=======
             # getting patch coordinates
             patch_x1, patch_x2, patch_y1, patch_y2 = patch_coordinates_from_center(
                 (coords[0], coords[1]), roi_mask.shape, self.patch_size, use_padding=False)
             # getting patch centre crop coordinates 
+            # TODO: I think this can be ommited, just using the self.center_crop_size in the funcition
+            # you just check a patch of 7x7 arround the center and no need to call this other function
             center_px1, center_px2, center_py1, center_py2 = crop_patch_around_center(
                 patch_x1, patch_x2, patch_y1, patch_y2, self.center_crop_size)
 
             if np.any(roi_mask[center_py1:center_py2, center_px1:center_px2] > 0):
->>>>>>> 06440170
                 TP_idxs.append(coords_idx)
             else:
                 FP_idxs.append(coords_idx)
@@ -289,7 +191,6 @@
             TP_idxs.extend(FP_idxs)
         return TP_idxs
 
-<<<<<<< HEAD
     def haar_features_extraction(self, image: np.ndarray, candidates: np.ndarray):
         """Get horizontal haar features from skimage and rotated ones from our code.
         features names are modified to include this features.
@@ -349,31 +250,6 @@
 
         # Merge our and skimage features
         X = np.concatenate([X, X_extension], axis=1)
-=======
-    def haar_features_extraction(self, image: np.ndarray, detections: np.ndarray):
-        """Get horizontal haar features from skimage and rotated ones from our code"""
-        images = np.empty((len(detections), 14, 14))
-        # generate a patches array to distribute computation
-        for j, location in enumerate(detections):
-            # Get the patch arround center
-            x1, x2, y1, y2 = patch_coordinates_from_center(
-                center=(location[0], location[1]), image_shape=image.shape,
-                patch_size=14, use_padding=False)
-            images[j, :, :] = image[y1:y2, x1:x2]
-        # Generate computational graph
-        X = delayed(extract_haar_feature_image_skimage(img) for img in images)
-        # Compute the result
-        X = np.array(X.compute(scheduler='processes'))
-
-        # Rotated haar_features
-        haarfe = HaarFeatureExtractor(14, False, True)
-        X_r = []
-        for img in images:
-            X_r.append(haarfe.extract_features_from_crop(img))
-        X_r = np.asarray(X_r)
-
-        X = np.concatenate([X, X_r], axis=1)
->>>>>>> 06440170
         return X
 
     @staticmethod
@@ -385,11 +261,7 @@
         return -(norm_counts * np.log2(norm_counts + epsillon)).sum(), uniformity
 
     def first_order_statistics(self, image_patch):
-<<<<<<< HEAD
         """Calculates first-order statistics as defined in
-=======
-        """Calculates first-order statistics as defined in 
->>>>>>> 06440170
         https://pyradiomics.readthedocs.io/en/latest/features.html#radiomics.firstorder.RadiomicsFirstOrder
 
         Args:
@@ -432,13 +304,9 @@
                                    img_kurt])
         return fos_features
 
-<<<<<<< HEAD
     def gabor_feature_bank(
         self, scale, orientation, max_freq=0.2, ksize=(50, 50), sigma=1, gamma=0.5, psi=0
     ):
-=======
-    def gabor_feature_bank(self, scale, orientation, max_freq=0.2, ksize=(50, 50), sigma=1, gamma=0.5, psi=0):
->>>>>>> 06440170
         orientations = [(i*np.pi)/orientation for i in range(orientation)]
         frequencies = [(max_freq)/(np.sqrt(2)**i) for i in range(scale)]
         gabor_kernels = []
@@ -456,11 +324,7 @@
         Args:
             gabored_images (list): list of images filtered with Gabor kernels
         Returns:
-<<<<<<< HEAD
-            np.ndarray: of 4_features*n_gabored_images
-=======
             np.ndarray: of 4_features*n_gabored_images 
->>>>>>> 06440170
         """
         features = []
         for filtered_image in gabored_images:
