--- conflicted
+++ resolved
@@ -445,11 +445,8 @@
             glcm_features (dict): dictionary containing glcm features
         """
 
-<<<<<<< HEAD
-        single_decomp_glcm = greycomatrix(utils.min_max_norm(
-=======
+
         single_decomp_glcm = graycomatrix(min_max_norm(
->>>>>>> acaa78da
             single_decomp, max_val=256).astype(np.uint8), [2], [0], normed=True)
 
         glcm_features_1 = []
