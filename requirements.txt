--- conflicted
+++ resolved
@@ -6,8 +6,5 @@
 matplotlib
 SimpleITK == 2.1.1
 scikit-image
-<<<<<<< HEAD
-h5py
-=======
 pyradiomics == 3.0.1
->>>>>>> 3a080f72
+h5py