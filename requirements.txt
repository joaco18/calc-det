pydicom == 2.2.2
numpy
opencv-contrib-python == 4.5.5.64
pandas
scikit-learn
matplotlib
SimpleITK == 2.1.1
scikit-image
pyradiomics == 3.0.1
h5py
<<<<<<< HEAD
pyarrow
=======
pywavelets == 1.1.1
>>>>>>> 4e16d8d8
<|MERGE_RESOLUTION|>--- conflicted
+++ resolved
@@ -8,8 +8,5 @@
 scikit-image
 pyradiomics == 3.0.1
 h5py
-<<<<<<< HEAD
 pyarrow
-=======
-pywavelets == 1.1.1
->>>>>>> 4e16d8d8
+pywavelets == 1.1.1