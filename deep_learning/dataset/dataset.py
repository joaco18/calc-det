--- conflicted
+++ resolved
@@ -61,10 +61,7 @@
         self.crop_size = crop_size
         self.half_crop = int(self.crop_size // 2)
         self.center_noise = center_noise
-<<<<<<< HEAD
-	self.detection_bbox_size = detection_bbox_size
-=======
->>>>>>> efaf62cf
+      	self.detection_bbox_size = detection_bbox_size
 
         if patch_images_path is not None:
             self.patch_img_path = patch_images_path/'patches'
@@ -130,7 +127,6 @@
                     [utils.get_center_bbox(bbox[0], bbox[1]) for bbox in sample['lesion_bboxes']])
                 sample['labels'] = np.ones((len(sample['lesion_bboxes']), 1))
             else:
-<<<<<<< HEAD
                 if self.extract_patches_method == 'all':
                     raise(Exception('Need non-empty patches for Detection. Check parameters.'))
                 else:
@@ -154,15 +150,6 @@
                 # iscrowd=True bboxes are ignored during validation (coco tools definition)
                 target['iscrowd'] = torch.as_tensor([False]*len(target['boxes']))
                 return torch.as_tensor(sample['img']), target
-=======
-                sample['lesion_bboxes'] = []
-                sample['lesion_centers'] = []
-                sample['labels'] = np.zeros((len(sample['lesion_bboxes']), 1))
-
-            if self.extract_patches_method == 'all':
-                return sample['label'], sample['img'], sample['lesion_bboxes'], \
-                    sample['lesion_centers'], sample['labels']
->>>>>>> efaf62cf
             else:
                 patch_center = self.patch_size // 2
                 if len(sample['lesion_centers']) != 0:
