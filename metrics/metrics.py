--- conflicted
+++ resolved
@@ -146,17 +146,12 @@
     # Get the indexes among all points of ground truth points
     gt_idxs = np.arange(len(gt_circles))
 
-<<<<<<< HEAD
-    # Find all pairs of points whose distance is at most max_dist
-    pairs = tree.query_pairs(max_dist)
-=======
     # Get the pairs closer than the required distance
     pairs = tree.query_pairs(min_dist)
     if len(pairs) == 0:
         fn = gt_circles
         fp = detections
         return [], fp, fn, [], []
->>>>>>> 5f7ab40b
 
     # Get the pairs matching the intersection over union condition
     min_iou = 1 if min_iou is None else min_iou
