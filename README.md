# MAIA - AIA-ML-DL - Calcification Detection

- ### Cortina Uribe Alejandro
- ### Seia Joaquin Oscar
- ### Zalevskyi Vladimir

## Environment set up

Start by creating a new conda environment

``` conda update -n base -c defaults conda ```

``` conda create -n calc_det anaconda ``` 

``` conda activate calc_det ```

> TODO: Define a lighter version of the environment (not using conda create -n bla *anaconda*)


Install requirements:

``` pip install -r requirements.txt```

## To get the database there are two options:

### Option A
1. Download the raw database from the original [Drive](https://drive.google.com/file/d/19n-p9p9C0eCQA1ybm6wkMo-bbeccT_62/view) from the authors.

2. Extract the zipped images in a "data" directory inside this same directory, the directory structure should be the following:

```
        calc-det
            └── data
                └── INbreast Release 1.0
                        ├── AllDICOMs
                        |    ├── files.dcm
                        |    └── ...
                        ├── AllROI
                        |    ├── files.roi
                        |    └── ...
                        ├── AllXML
                        |    ├── files.xml
                        |    └── ...
                        ├── MedicalReports
                        |    ├── files.txt
                        |    └── ...
                        ├── PectoralMuscle
                        |    ├── Pectoral Muscle ROI
                        |    |   └── files.roi
                        |    └── Pectoral Muscle XML
                        |        └── files.xml
                        ├── INbreast.csv
                        ├── inreast.pdf
                        ├── INreast.xls
                        └── README.txt
```

3. Run the following command:

<<<<<<< HEAD
    ``` python database/parsing_metadata.py --ib-path data/raw/INbreast\ Release\ 1.0/ ```
=======
    ``` python preprocess.py -arg1 bla ...```
>>>>>>> 466eb265

### Option B

Use the tracked version of the dataset with DVC following the next steps:

1. 
2. 

### Coments for developers:
    I suggest using:
        numpy docstring format
        flake8 lintern
    I suggest this extensions for VSCode:
        autoDocstring - Python Docstring Generator
        GitLens<|MERGE_RESOLUTION|>--- conflicted
+++ resolved
@@ -57,11 +57,8 @@
 
 3. Run the following command:
 
-<<<<<<< HEAD
-    ``` python database/parsing_metadata.py --ib-path data/raw/INbreast\ Release\ 1.0/ ```
-=======
+
     ``` python preprocess.py -arg1 bla ...```
->>>>>>> 466eb265
 
 ### Option B
 
