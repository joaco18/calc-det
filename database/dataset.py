from pathlib import Path
thispath = Path(__file__).resolve()
import sys; sys.path.insert(0, str(thispath.parent))

import collections
import cv2
import logging
import pprint
import random
import general_utils.utils as utils

from functools import partial
import multiprocessing as mp
import numpy as np
import pandas as pd

from pathlib import Path
from roi_extraction import slice_image, padd_image, view_as_windows
# from torchvision import transforms
from typing import List, Tuple
from tqdm import tqdm

thispath = Path(__file__).resolve()
datapath = thispath.parent.parent / "data" / "INbreast Release 1.0"
LESION_TYPES = ['asymmetry', 'calcification', 'cluster', 'distortion', 'mass', 'normal']


class Dataset():
    def __init__(self):
        pass

    def totals(self):
        counts = [
            dict(
                collections.Counter(items[~np.isnan(items)]).most_common()
            ) for items in self.labels.T
        ]
        return dict(zip(self.lesion_types, counts))

    def __repr__(self):
        pprint.pprint(self.totals())
        return self.string()

    def check_paths_exist(self):
        if not self.img_df_path.exists():
            raise Exception(f"{self.img_df_path} could not be found")
        if not self.full_img_path.exists():
            raise Exception(f"{self.full_img_path} could not be found")
        if not self.rois_df_path.exists():
            raise Exception(f"{self.rois_df_path} could not be found")
        if not self.patch_img_path.exists():
            self.patch_img_path.mkdir(parents=True, exist_ok=True)
        if not self.patch_mask_path.exists():
            self.patch_mask_path.mkdir(parents=True, exist_ok=True)


class INBreast_Dataset(Dataset):
    """
    INBreast Dataset
    Dataset release website:
    https://drive.google.com/file/d/19n-p9p9C0eCQA1ybm6wkMo-bbeccT_62/view

    Download the images, extract the zip and run *python database/parsing_metadata.py*
    following README.md instructions.
    """
    def __init__(
        self, imgpath: Path = datapath/'AllPNGs',
        mask_path: Path = datapath/'AllMasks',
        dfpath: Path = datapath,
        views: List[str] = ["*"],
        lesion_types: List[str] = ['calcification', 'cluster'],
        transform: List[str] = None,
        data_aug: List[str] = None,
        nrows: int = None,
        seed: int = 0,
        return_lesions_mask: bool = False,
        level: str = 'image',
        partitions: List[str] = ['train', 'validation', 'test'],
        max_lesion_diam_mm: float = 1.0,
        extract_patches: bool = True,
        extract_patches_method: str = 'all',  # 'centered'
        patch_size: int = 12,
        stride: Tuple[int] = (1, 1),
        min_breast_fraction_roi: float = 0.,
        normalize: str = None,
        n_jobs: int = -1,
        cropped_imgs: bool = True,
    ):
        """
        Constructor of INBreast_Dataset class
        Args:
            imgpath (Path, optional): path to the AllPNGs directory.
                Defaults to datapath/'AllPNGs'.
            mask_path (Path, optional): path to the AllMasks directory.
                Defaults to datapath/'AllMasks'.
            dfpath (Path, optional): path of the directory containing the csvs generated
                with parsing_metadata.py. Defaults to datapath.
            views (List[str], optional): List of views subset of ['CC', 'LMO'].
                Defaults to ["*"], which includes all of them
            lesion_types (List[str], optional): List of lesion types, subset of
                ['asymmetry', 'calcification', 'cluster', 'distortion', 'mass', 'normal'].
            transform (List[str], optional): List of transformations. Defaults to None.
            data_aug (List[str], optional): List of data augmentation procedures.
                Defaults to None.
            nrows (int, optional): List to filter the dataset to a number of examples.
                Defaults to None.
            seed (int, optional): Seed to gurantee reproducibility. Defaults to 0.
            return_lesions_mask (bool, optional): Whether to return the lesion mask for each
                example or not. Defaults to False.
            level (str, optional): Whether to generate a dataset at 'rois' or 'image' level.
                Defaults to 'image'.
            partitions (List[str]): Select predefined sets, subset from ['train', 'validation', 'test'].
                Defaults to ['train', 'validation', 'test']
            max_lesion_diam_mm (float): Maximum horizontal or vertical diameter allowed for the
                lesion.
            extract_patches (bool, optional): Whether to extract the rois or not. Defaults to True.
            extract_patches_method (str, optional): Which method to use in the rois extraction.
                One of ['all', 'centered']. Defaults to 'all'.
            patch_size (int): size of the roi in pixels. Only used if rois are extracted.
            stride (Tuple[int], optional): If rois are extracted with 'all' method, define the
                stride to use. Defaults to (1, 1).
            min_breast_fraction_roi (float, optional): Minimum percentage of breast to consider
                the roi as a valid example. Defaults to 0.
            normalize (str, optional): ['min]. Defaults to None.
            n_jobs (int, optional): Number of processes to use in parallel operations.
                Defaults to -1
            cropped_imgs (bool): whether the images to read has the breast region cropped.
        """
        super(INBreast_Dataset, self).__init__()

        # Set seed and number of cores to use.
        self.seed = seed
        np.random.seed(self.seed)
        self.n_jobs = mp.cpu_count() if n_jobs == -1 else n_jobs

        self.full_img_path = imgpath/'full_imgs'
        self.img_df_path = dfpath/'images_metadata.csv'
        self.full_mask_path = mask_path/'full_imgs'

        # Work on rois df
        self.patch_img_path = imgpath.parent.parent.parent.parent/'data_rois'/'patches'
        self.rois_df_path = dfpath/'rois_metadata.csv'
        self.patch_mask_path = imgpath.parent.parent.parent.parent/'data_rois'/'patches_masks'

        # Configurations
        self.level = level
        self.views = views
        self.partitions = partitions
        self.transform = transform
        self.data_aug = data_aug
        self.lesions_mask = return_lesions_mask
        self.normalize = normalize
        self.lesion_types = lesion_types
        self.max_lesion_diam_px = int(max_lesion_diam_mm / 0.07)
        self.cropped_imgs = cropped_imgs

        # Load data
        self.check_paths_exist()
        self.rois_df = pd.read_csv(self.rois_df_path, nrows=nrows, index_col=0)
        self.img_df = pd.read_csv(self.img_df_path, nrows=nrows, index_col=0)

<<<<<<< HEAD
        # Add validation partition
        self.generate_validation_partition()
=======
        # Filter out the anomalies
        with open(str(thispath.parent.parent / 'data/abnormal_images.txt'), 'r') as f:
            abnormal_images_ids = [int(img_id.strip()) for img_id in f.readlines()]

        self.rois2drop = self.rois_df.index[self.rois_df.img_id.isin(abnormal_images_ids)]
        self.rois_df = self.rois_df.drop(index=self.rois2drop)
        
        self.imgs2drop = self.img_df.index[self.img_df.img_id.isin(abnormal_images_ids)]
        self.img_df = self.img_df.drop(index=self.imgs2drop)
>>>>>>> 70230111

        # Filter dataset based on different criteria
        self.filter_excluded_cases()
        self.rois_df = self.rois_df.loc[self.rois_df.stored]
        self.rois_df.reset_index(drop=True, inplace=True)
        self.filter_by_partition()
        self.filter_by_lesion_size()
        self.limit_to_selected_views()
        self.filter_by_lesion_type()
        self.add_image_label_to_image_df()
        self.flip_coordinates()

        # Get rois df
        if level == 'rois':
            if extract_patches:
                self.patch_size = patch_size
                self.min_breast_frac = min_breast_fraction_roi
                self.stride = stride
                if extract_patches_method == 'all':
                    self.patches_df = self.all_patches_extraction()
                    self.patches_df.to_csv(str(dfpath/'complete_rois_metadata.csv'))
                else:
                    assert self.patch_size >= self.max_lesion_diam_px, \
                        'The largest lesion selected doesn\' fit inside the patch ' \
                        'size selected.\n Please modify it or use \'all\' extraction method.'

                    self.patches_df = self.centered_patches_extraction()
                    self.patches_df.to_csv(str(dfpath/'complete_rois_metadata.csv'))
            else:
                self.patches_df = pd.read_csv(
                    str(dfpath/'complete_rois_metadata.csv'), index_col=0
                )

        # Get our classes.
        self.df = self.img_df if level == 'image' else self.patches_df
        self.labels = self.df['label'].values

    def string(self):
        return \
            f'{self.__class__.__name__ } num_samples={len(self)} \
                views={self.views} data_aug={self.data_aug}'

    def limit_to_selected_views(self):
        """
        This method is called to filter the images by view based on the values
        in self.df['view']
        """
        if type(self.views) is not list:
            self.views = [self.views]
        if '*' in self.views:
            self.views = ["*"]

        # Missing data is unknown
        self.img_df['view'].fillna("UNKNOWN", inplace=True)
        self.rois_df['view'].fillna("UNKNOWN", inplace=True)

        # Select the view
        if "*" not in self.views:
            self.img_df = self.df[self.df["view"].isin(self.views)]
            self.rois_df = self.df[self.df["view"].isin(self.views)]

        self.rois_df.reset_index(inplace=True, drop=True)
        self.img_df.reset_index(inplace=True, drop=True)

    def filter_excluded_cases(self):
        # Filter out cases with offset in labels
        with open(str(thispath.parent.parent / 'data/abnormal_images.txt'), 'r') as f:
            abnormal_images_ids = [int(img_id.strip()) for img_id in f.readlines()]

        rois2drop = self.rois_df.index[self.rois_df.img_id.isin(abnormal_images_ids)]
        self.rois_df.drop(index=rois2drop)
        self.rois_df.reset_index(inplace=True, drop=True)

        imgs2drop = self.img_df.index[self.img_df.img_id.isin(abnormal_images_ids)]
        self.img_df.drop(index=imgs2drop)
        self.img_df.reset_index(inplace=True, drop=True)

    def generate_validation_partition(self):
        """Add validation partition"""
        train_cases = self.rois_df.loc[self.rois_df.partition == 'train', 'case_id'].unique()
        val_size = int(len(train_cases) * 0.3)
        val_selection = np.random.choice(train_cases, size=val_size, replace=False)

        # Add partition to rois df
        self.rois_df.loc[self.rois_df.case_id.isin(val_selection), 'partition'] = 'validation'
        # filter imgs df
        self.img_df.loc[self.img_df.case_id.isin(val_selection), 'partition'] = 'validation'

    def filter_by_partition(self):
        """
        This method is called to filter the images according to the predefined partitions
        in the INBreast Database
        """
        # filter rois df
        self.rois_df = self.rois_df.loc[self.rois_df.partition.isin(self.partitions), :]
        self.rois_df.reset_index(inplace=True, drop=True)
        # filter imgs df
        self.img_df = self.img_df.loc[self.img_df['partition'].isin(self.partitions)]
        self.img_df.reset_index(inplace=True, drop=True)

    def filter_by_lesion_size(self):
        """
        Filters the images according to the diameter
        of the circle enclosing the lesion.
        """
        # filter rois df
        self.rois_df = self.rois_df.loc[2 * self.rois_df.radius <= self.max_lesion_diam_px, :]
        self.rois_df.reset_index(inplace=True, drop=True)

    def filter_by_lesion_type(self):
        """
        Filters the images by view based on the values
        in self.df['lesion_type']
        """
        # filter rois df
        self.rois_df = self.rois_df.loc[self.rois_df.lesion_type.isin(self.lesion_types), :]
        self.rois_df.reset_index(inplace=True, drop=True)
        # filter imgs df
        if 'normal' in self.lesion_types:
            images_selection = (
                self.img_df.img_id.isin(self.rois_df.img_id.unique()) |
                (self.img_df.img_label == 'normal')
            )
        else:
            images_selection = self.img_df.img_id.isin(self.rois_df.img_id.unique())
        self.img_df = self.img_df.loc[images_selection, :]
        self.img_df.reset_index(inplace=True, drop=True)

    def add_image_label_to_image_df(self):
        """
        Adds an abnormal/normal label to the complete image
        based on the lesion type selection and on the lesions present in the image
        """
        self.img_df['label'] = 'normal'
        self.img_df.loc[self.img_df.img_id.isin(self.rois_df.img_id.unique()), 'label'] = 'abnormal'

    def all_patches_extraction(self):
        """
        Extracts all possible rois from the images according to the paramenters
        passed to the constructor. It saves the rois and the masks and updates the rois csv.
        The processing is done in parallel to make it faster.
        """
        n_rows = self.img_df.shape[0]
        res = []
        # for i in tqdm(range(n_rows), total=n_rows):            # Kept for easy debbuging
        #     res.append(self.extract_patches_from_image(i))
        with mp.Pool(self.n_jobs) as pool:
            for result in tqdm(
                pool.imap(self.extract_patches_from_image, range(n_rows)), total=n_rows
            ):
                res.append(result)
        patches_df = pd.concat(res, ignore_index=True)
        return patches_df.sort_values(by='img_id')

    def extract_patches_from_image(self, idx: int, save_lesions: bool = True):
        """
        Extracts rois from an image and returns their description for given image and mask.
        Args:
            idx (int): index of the row to read in the images dataframe
            save_lesions (boll) Whether to save or not the lesion patches. Defaults to True
        Returns:
            (pd.DataFrame): patches_descr describing each ROI.
        """
        # Read images pngs
        filename = Path(self.img_df['filename'].iloc[idx]).name
        img_path = self.full_img_path / filename
        image = cv2.imread(str(img_path), cv2.IMREAD_ANYDEPTH)
        img_id = self.img_df['img_id'].iloc[idx]
        mask_path = self.full_mask_path / f'{img_id}_lesion_mask.png'
        if mask_path.exists():
            mask = cv2.imread(str(mask_path), cv2.IMREAD_GRAYSCALE)
        else:
            mask = np.zeros(image.shape)
            # TODO: this can be done more efficiently

        side = self.img_df['side'].iloc[idx]
        if side == 'R':
            image = cv2.flip(image, 1)
            if mask.any():
                mask = cv2.flip(mask, 1)

        # Extract patches equally from image and the mask
        image = padd_image(image, self.patch_size)
        mask = padd_image(mask, self.patch_size)
        image_patches = slice_image(image, window_size=self.patch_size, stride=self.stride)
        mask_patches = slice_image(mask, window_size=self.patch_size, stride=self.stride)

        # Filter rois already filtered from the rois_df
        present_indx = self.rois_df.loc[self.rois_df.img_id == img_id, 'index_in_image'].tolist()
        indexes_to_filter = \
            [index for index in np.unique(mask_patches) if index not in present_indx]
        for index in indexes_to_filter:
            mask_patches = np.where(mask_patches == index, 0, mask_patches)

        # count number of pixels per lesion in each roi
        index_freqs = [dict(zip(*np.unique(m, return_counts=True))) for m in mask_patches]
        patches_descr = pd.DataFrame(index_freqs)

        image_patches_df = self.rois_df[self.rois_df.img_id == img_id]

        # mapping indexes in image to type name
        rois_types = pd.Series(
            image_patches_df.lesion_type.values, index=image_patches_df.index_in_image
        ).to_dict()
        rois_types[0] = "normal"
        patches_descr = patches_descr.rename(columns=rois_types)

        # grouping rois with the same type
        patches_descr = patches_descr.groupby(lambda x: x, axis=1).sum() / \
            (image_patches.shape[1]*image_patches.shape[2])

        # select only rois from lesion types selection.
        patches_descr = patches_descr[patches_descr.columns.intersection(self.lesion_types)]

        # standartize df to habe always same number and types of columns
        for lt in LESION_TYPES:
            if lt not in patches_descr.columns:
                patches_descr[lt] = 0

        # Get the percentage of breast in the roi
        breast_pixels = np.array([(roi != 0).sum() for roi in image_patches])
        patches_descr['breast_fraction'] = breast_pixels / \
            (image_patches.shape[1]*image_patches.shape[2])

        # Filter Rois with more background than breast or just bkgrd
        keep_idx = \
            patches_descr.loc[patches_descr.breast_fraction >= self.min_breast_frac].index.tolist()
        patches_descr = patches_descr.iloc[keep_idx]
        image_patches = image_patches[keep_idx, :, :]
        mask_patches = mask_patches[keep_idx, :, :]
        patches_descr.reset_index(inplace=True, drop=True)

        # Generate a binary mask
        mask_patches = np.where(mask_patches != 0, 255, 0)

        # calculating patches coordinates
        bbox_coordinates = []
        row_num, col_num, _, __ = view_as_windows(image, self.patch_size, self.stride).shape
        for col in range(row_num):
            row_idx = [((row * self.stride, col * self.stride),
                        (self.patch_size + row * self.stride,
                        self.patch_size + col * self.stride)) for row in range(col_num)]
            bbox_coordinates.extend(row_idx)
        bbox_coordinates = np.array(bbox_coordinates)
        patches_descr['patch_bbox'] = list(bbox_coordinates[keep_idx, :, :])

        # Save rois and masks
        patch_filenames, patch_mask_filenames = [], []
        for roi_idx in range(image_patches.shape[0]):
            # You won't have empty images in this case due to the min_breast constrain
            if mask_patches[roi_idx, :, :].any() and not save_lesions:
                patch_filenames.append('roi_not_saved')
                patch_mask_filenames.append('empty_mask')
                continue
            roi_name = f'{img_id}_roi_{roi_idx}.png'
            patch_filenames.append(roi_name)
            if self.normalize == 'min_max':
                temp = utils.min_max_norm(image_patches[roi_idx, :, :], 255)
            else:
                temp = image_patches[roi_idx, :, :]
            cv2.imwrite(str(self.patch_img_path/roi_name), temp)

            if mask_patches[roi_idx, :, :].any():  # Empty images cannot be stored
                roi_mask_name = f'{img_id}_roi_{roi_idx}_mask.png'
                patch_mask_filenames.append(roi_mask_name)
                cv2.imwrite(str(self.patch_mask_path/roi_mask_name), mask_patches[roi_idx, :, :])
            else:
                patch_mask_filenames.append('empty_mask')

        # complete dataframe
        patches_descr['filename'] = patch_filenames
        patches_descr['mask_filename'] = patch_mask_filenames
        for column in ['case_id', 'img_id', 'side', 'view', 'acr', 'birads']:
            patches_descr[column] = self.img_df[column].iloc[idx]

        # Add the same label as expected in the constructor
        patches_descr['label'] = False
        for les_type in LESION_TYPES:
            patches_descr['label'] = \
                patches_descr['label'] | np.where(patches_descr[les_type] != 0, True, False)
        patches_descr['label'] = np.where(patches_descr['label'], 'abnormal', 'normal')

        return patches_descr

    def centered_patches_extraction(self):
        """
        Extracts rois of a fixed size centered in each lesion.
        The processing is done in parallel to make it faster.
        """
        # Get lesion patches
        n_rows = self.img_df.shape[0]
        res = []
        # for i in tqdm(range(n_rows), total=n_rows):            # Kept for easy debbuging
        #     res.append(self.extract_centered_patches_from_image(i))
        with mp.Pool(self.n_jobs) as pool:
            for result in tqdm(
                pool.imap(self.extract_centered_patches_from_image, range(n_rows)),
                total=n_rows
            ):
                res.append(result)
        patches_df = pd.concat(res, ignore_index=True)

        # Get normal patches
        res = []
        # for i in tqdm(range(n_rows), total=n_rows):            # Kept for easy debbuging
        #     res.append(self.extract_patches_from_image(i, save_lesions=False))
        partial_func = partial(self.extract_patches_from_image, save_lesions=False)
        with mp.Pool(self.n_jobs) as pool:
            for result in tqdm(
                pool.imap(partial_func, range(n_rows)),
                total=n_rows
            ):
                res.append(result)
        normal_patches_df = pd.concat(res, ignore_index=True)
        normal_patches_df = normal_patches_df.loc[normal_patches_df.label == 'normal']

        # Concatenate dfs
        patches_df = pd.concat([patches_df, normal_patches_df])
        return patches_df.sort_values(by='img_id')

    def extract_centered_patches_from_image(self, idx: int):
        """
        Extracts the rois from an image using a bbox centered at each lesion.
        Args:
            idx (int): index of the row to read in the images dataframe
        Returns:
            (pd.DataFrame): patches_descr describing each ROI.
        """
        # Get the columns of the returned df
        columns_of_interest = ['case_id', 'img_id', 'side', 'view', 'acr', 'birads']
        column_names = LESION_TYPES + \
            ['breast_fraction', 'patch_bbox', 'filename', 'mask_filename'] + \
            columns_of_interest + ['label']

        img_id = self.img_df['img_id'].iloc[idx]
        rois_subset_df = self.rois_df.loc[self.rois_df.img_id == img_id]
        # If no rois in the image (normal cases)
        if rois_subset_df.shape[0] == 0:
            patches_descr = pd.DataFrame(columns=column_names)
            return patches_descr

        # Read images pngs
        filename = Path(self.img_df['filename'].iloc[idx]).name
        img_path = self.full_img_path / filename
        image = cv2.imread(str(img_path), cv2.IMREAD_ANYDEPTH)
        image_size = image.shape
        mask_path = self.full_mask_path / f'{img_id}_lesion_mask.png'
        if mask_path.exists():
            mask = cv2.imread(str(mask_path), cv2.IMREAD_GRAYSCALE)
        else:
            mask = np.zeros(image.shape)

        side = self.img_df['side'].iloc[idx]
        if side == 'R':
            image = cv2.flip(image, 1)
            if mask.any():
                mask = cv2.flip(mask, 1)

        # Filter rois already filtered from the rois_df
        present_indx = self.rois_df.loc[self.rois_df.img_id == img_id, 'index_in_image'].tolist()
        indexes_to_filter = \
            [index for index in np.unique(mask) if index not in present_indx]
        for index in indexes_to_filter:
            mask = np.where(mask == index, 0, mask)

        # Generate a binary mask
        mask = np.where(mask != 0, 255, 0)

        # Accumulator for the output df
        patches_descr = []
        patch_half_size = int(self.patch_size / 2)

        for k, (index, roi) in enumerate(rois_subset_df.iterrows()):
            patches_descr_row = []
            if self.cropped_imgs:
                roi_center = utils.load_point(roi['center_crop'], 'int')
            else:
                roi_center = utils.load_point(roi['center'], 'int')

            # Get the coordinates of the patch centered in the lesion
            patch_x1 = roi_center[0] - patch_half_size
            patch_y1 = roi_center[1] - patch_half_size
            if patch_x1 < 0:
                patch_x1 = 0
                patch_x2 = self.patch_size
            else:
                patch_x2 = roi_center[0] + self.patch_size - patch_half_size
            if patch_y1 < 0:
                patch_y1 = 0
                patch_y2 = self.patch_size
            else:
                patch_y2 = roi_center[1] + self.patch_size - patch_half_size

            if patch_x2 > image_size[1]:
                image = np.pad(
                    image, ((0, 0), (0, self.patch_size)), mode='constant', constant_values=0
                )
                mask = np.pad(
                    mask, ((0, 0), (0, self.patch_size)), mode='constant', constant_values=0
                )
            if patch_y2 > image_size[0]:
                image = np.pad(
                    image, ((0, self.patch_size), (0, 0)), mode='constant', constant_values=0
                )
                mask = np.pad(
                    mask, ((0, self.patch_size), (0, 0)), mode='constant', constant_values=0
                )

            # Crop the patch
            image_patch = image[patch_y1:patch_y2, patch_x1:patch_x2]
            mask_patch = mask[patch_y1:patch_y2, patch_x1:patch_x2]

            # Get the percentage of breast in the patch
            breast_fraction = \
                ((image_patch != 0).sum()) / (image_patch.shape[0] * image_patch.shape[1])
            if breast_fraction < self.min_breast_frac:
                continue

            # Save patches and masks
            if self.normalize == 'min_max':
                image_patch = utils.min_max_norm(image_patch, 255)
            image_patch = image_patch.astype('uint8')
            patch_filename = f'{img_id}_les_patch_{k}.png'
            cv2.imwrite(str(self.patch_img_path/patch_filename), image_patch)
            if mask_patch.any():  # Empty images cannot be stored
                patch_mask_name = f'{img_id}_les_patch_{k}_mask.png'
                cv2.imwrite(str(self.patch_mask_path/patch_mask_name), mask_patch)
            else:
                patch_mask_name = 'empty_mask'

            # Complete row of the dataframe
            for lt in LESION_TYPES:
                if lt == roi['lesion_type']:
                    patches_descr_row.append(1)
                else:
                    patches_descr_row.append(0)

            patch_bbox = np.array([[patch_x1, patch_y1], [patch_x2, patch_y2]])
            patches_descr_row.extend(
                [breast_fraction, patch_bbox, patch_filename, patch_mask_name]
            )
            for element in columns_of_interest:
                patches_descr_row.append(self.img_df[element].iloc[idx])
            patches_descr_row.append('abnormal')

            # Append row to the dataframe content
            patches_descr.append(patches_descr_row)
        return pd.DataFrame(data=patches_descr, columns=column_names)

    def __len__(self):
        return len(self.labels)

    def __getitem__(self, idx):
        sample = {}
        sample["idx"] = idx
        sample["lab"] = self.labels[idx]

        # Read image png
        if self.level == 'image':
            filename = Path(self.df['filename'].iloc[idx]).name
            img_path = self.full_img_path / filename
            img = cv2.imread(str(img_path), cv2.IMREAD_ANYDEPTH)
        else:
            img_path = self.patch_img_path / self.df['filename'].iloc[idx]
            img = cv2.imread(str(img_path), cv2.IMREAD_ANYDEPTH)

        # Convert all images in left oriented ones
        side = self.df['side'].iloc[idx]
        img_id = self.df['img_id'].iloc[idx]
        sample['img_id'] = img_id
        if side == 'R' and self.level == 'image':
            img = cv2.flip(img, 1)
        sample['img'] = img

        # Return bboxes coords for det CNNs and metrics
        if self.level == 'image':
            rois_from_img = self.rois_df.img_id == img_id
            lesion_tag = 'lesion_bbox_crop' if self.cropped_imgs else 'lesion_bbox'
            bboxes_coords = self.rois_df.loc[rois_from_img, lesion_tag].values
            sample["lesion_bboxes"] = [
                utils.load_coords(bbox) if isinstance(bbox, str)
                else bbox for bbox in bboxes_coords
            ]
            sample['radiuses'] = self.rois_df.loc[rois_from_img, 'radius'].values
        else:
            sample["patch_bbox"] = [self.df['patch_bbox'].iloc[idx]]
            sample["radius"] = [self.df['radius'].iloc[idx]]

        # Load lesion mask
        if self.lesions_mask:
            if self.level == 'image':
                mask_path = \
                    self.full_mask_path / f'{self.df["img_id"].iloc[idx]}_lesion_mask.png'
                if not mask_path.exists():
                    mask = np.zeros(img.shape)
                else:
                    mask = cv2.imread(str(mask_path), cv2.IMREAD_GRAYSCALE)
                    mask = self.adjust_mask_to_selected_lesions(mask, idx)
                if side == 'R':
                    mask = cv2.flip(mask, 1)
            else:
                mask_filename = self.df['mask_filename'].iloc[idx]
                if mask_filename != 'empty_mask':
                    mask_filename = self.patch_mask_path / mask_filename
                    mask = cv2.imread(str(mask_filename), cv2.IMREAD_ANYDEPTH)
                else:
                    mask = np.zeros(img.shape)

            # Consider the cases with lesions inside lesions
            holes = mask.astype('float32').copy()
            cv2.floodFill(holes, None, (0, 0), newVal=1)
            holes = np.where(holes == 0, 255, 0)
            sample['lesion_mask'] = mask + holes.astype('uint8')

        # Apply transformations
        # Warning: normalization should be indicated as a Transformation
        if self.transform is not None:
            transform_seed = np.random.randint(self.seed)
            random.seed(transform_seed)
            sample["img"] = self.transform(sample["img"])
            if self.lesions_mask:
                random.seed(transform_seed)
                sample["lesion_mask"] = self.transform(sample["lesion_mask"])

        # Apply data augmentations
        if self.data_aug is not None:
            transform_seed = np.random.randint(self.seed)
            random.seed(transform_seed)
            sample["img"] = self.data_aug(sample["img"])
            if self.lesion_mask:
                for i in sample["lesion_mask"].keys():
                    random.seed(transform_seed)
                    sample["lesion_mask"] = self.data_aug(sample["lesion_mask"])
        sample['side'] = side
        return sample

    def adjust_mask_to_selected_lesions(self, mask: np.ndarray, idx: int):
        """
        Keeps just the lesions remaining after different filterings
        Args:
            mask (np.ndarray): Mask of the different lesions in the image
            idx (int): index in 'df' of the example considered
        Returns:
            (np.ndarray): Corrected mask
        """
        rois_from_img = self.rois_df.img_id == self.df['img_id'].iloc[idx]
        lesion_idxs = self.rois_df.loc[rois_from_img, 'index_in_image'].values
        if len(lesion_idxs) != 0:
            for les_idx in np.unique(mask):
                if les_idx not in lesion_idxs:
                    mask[mask == les_idx] = 0
        else:
            mask = np.zeros(mask.shape)
        return mask

    def flip_coordinates(self):
        """
        If the image is flipped, the coordinates of the points in the df should be flipped
        Specially the bbox, which also need to keep the the upper left
        bottom right convention.
        """
        if self.cropped_imgs:
            center_tag = 'center_crop'
            lesion_tag = 'lesion_bbox_crop'
            poit_tag = 'point_px_crop'
        else:
            center_tag = 'center'
            lesion_tag = 'lesion_bbox'
            poit_tag = 'point_px'
        for img_id in self.rois_df.img_id.unique():
            if self.cropped_imgs:
                breast_bbox = self.img_df.loc[self.img_df.img_id == img_id, 'breast_bbox'].values[0]
                if isinstance(breast_bbox, str):
                    breast_bbox = utils.load_coords(
                        self.img_df.loc[self.img_df.img_id == img_id, 'breast_bbox'].values[0],
                        dtype=int
                    )
                bbox_shape = (
                    breast_bbox[1][0] - breast_bbox[0][0],
                    breast_bbox[1][1] - breast_bbox[0][1]
                )
            else:
                image_size = utils.load_point(
                    self.img_df.loc[self.img_df.img_id == img_id, 'img_size'].values[0]
                )
                bbox_shape = (image_size[1], image_size[0])

            centers = self.rois_df.loc[self.rois_df.img_id == img_id, center_tag].tolist()
            if isinstance(centers[0], str):
                centers = [np.array(utils.load_point(point, 'int')) for point in centers]
            else:
                centers = [np.array(point) for point in centers]
            for k, center in enumerate(centers):
                centers[k][0] = bbox_shape[0] - center[0]
            centers = [tuple(center) for center in centers]

            lesion_bboxs_crop = \
                self.rois_df.loc[self.rois_df.img_id == img_id, lesion_tag].tolist()
            for k, lesion_bbox_crop in enumerate(lesion_bboxs_crop):
                if isinstance(lesion_bbox_crop, str):
                    lesion_bbox_crop = utils.load_coords(lesion_bbox_crop, 'int')
                lesion_bbox_crop = [
                    (bbox_shape[0] - point[0], point[1]) for point in lesion_bbox_crop
                ]
                side = self.img_df.loc[self.img_df.img_id == img_id, 'side'].values[0]
                if side == 'R':
                    lesion_bboxs_crop[k] = [
                        (lesion_bbox_crop[1][0], lesion_bbox_crop[0][1]),
                        (lesion_bbox_crop[0][0], lesion_bbox_crop[1][1]),
                    ]

            point_pxs_crop = self.rois_df.loc[self.rois_df.img_id == img_id, poit_tag].values
            for k, point_px_crop in enumerate(point_pxs_crop):
                if isinstance(point_px_crop, str):
                    point_px_crop = utils.load_coords(point_px_crop, 'int')
                point_pxs_crop[k] = [
                    (bbox_shape[0] - point[0], point[1]) for point in point_px_crop
                ]

            # print(point_pxs_crop)
            for k, row in enumerate(self.rois_df.loc[self.rois_df.img_id == img_id].iterrows()):
                self.rois_df.at[row[0], center_tag] = centers[k]
                self.rois_df.at[row[0], lesion_tag] = lesion_bboxs_crop[k]
                self.rois_df.at[row[0], poit_tag] = point_pxs_crop[k]<|MERGE_RESOLUTION|>--- conflicted
+++ resolved
@@ -159,10 +159,8 @@
         self.rois_df = pd.read_csv(self.rois_df_path, nrows=nrows, index_col=0)
         self.img_df = pd.read_csv(self.img_df_path, nrows=nrows, index_col=0)
 
-<<<<<<< HEAD
         # Add validation partition
         self.generate_validation_partition()
-=======
         # Filter out the anomalies
         with open(str(thispath.parent.parent / 'data/abnormal_images.txt'), 'r') as f:
             abnormal_images_ids = [int(img_id.strip()) for img_id in f.readlines()]
@@ -172,7 +170,6 @@
         
         self.imgs2drop = self.img_df.index[self.img_df.img_id.isin(abnormal_images_ids)]
         self.img_df = self.img_df.drop(index=self.imgs2drop)
->>>>>>> 70230111
 
         # Filter dataset based on different criteria
         self.filter_excluded_cases()
