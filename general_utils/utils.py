import cv2
import numpy as np
import logging
from numba import njit

<<<<<<< HEAD
# from database.dataset import INBreast_Dataset

=======
>>>>>>> 0c58e006
logging.basicConfig(level=logging.INFO)


def load_point(point_string: str, dtype: str = 'float'):
    return tuple(
        [int(num) for num in point_string.strip('()').split(', ')]
    )


def load_coords(point_string: str, dtype: str = 'float'):
    return tuple(
        [load_point(num, 'int') for num in point_string.strip('[]').split('), (')]
    )


def z_score_norm(img: np.ndarray, mean: float = None, std: float = None):
    if (mean is None) and (std is None):
        mean, std = cv2.meanStdDev(img)
    img = (img - mean) / std
    # TODO: Decide what to do with the floats
    return img


def min_max_norm(img: np.ndarray, max_val: int = None):
    """
    Scales images to be in range [0, 2**bits]

    Args:
        img (np.ndarray): Image to be scaled.
        max_val (int, optional): Value to scale images
            to after normalization. Defaults to None.

    Returns:
        np.ndarray: Scaled image with values from [0, max_val]
    """
    if max_val is None:
        max_val = np.iinfo(img.dtype).max
    img = (img - img.min()) / (img.max() - img.min()) * max_val
    return img


def sobel_gradient(img):
    """ Calculates Sobel gradient magnitude of the image.

    Uses np.sqrt(grad_x**2 + grad_y**2) for magniture evaluation
    """
    grad_x = cv2.Sobel(img, cv2.CV_32F, 1, 0)
    grad_y = cv2.Sobel(img, cv2.CV_32F, 0, 1)
    grad = np.sqrt(grad_x**2 + grad_y**2)
    return grad


def patch_coordinates_from_center(
    center: tuple, image_shape: tuple, patch_size: int, use_padding: bool = True,
    image: np.ndarray = None, mask: np.ndarray = None
):
    """Returns coordinates of the patch, cropping the image at center location
    with a given patch size. If the center is in the left or upper border shift 
    the center and crop fixed size patch. If the center is in the left bottom border
    do the same if use_padding=False, or pad with zeros and crop

    Crops to image boundaries if patch excceeds image dimensions.

    Args:
        center (tuple): (x coordinate, y coordinate)
        image_shape (tuple): shape of image to crop patches from
        patch_size (int, optional): patch size
        use_padding (bool): If the center falls in right bottob border, optionally
            padd the image and give the centered patch, if False, shift the center
            to fit inside the image
    Returns:
        x1, x2, y1, y2: coordinates of the patch to crop
        if use_padding:
            image (np.ndarray, optional): padded image
            mask (np.ndarray, optional): padded mask
    """
    if use_padding:
        assert (image is not None) and (mask is not None), \
            'If padding method is used, image and mask should be provided,' \
                ' utils.patch_coordinates_from_center'
    patch_half_size = patch_size // 2

    x1 = center[0] - patch_half_size
    x2 = center[0] + patch_size - patch_half_size
    if x1 < 0:
        x1 = 0
        x2 = patch_size

    y1 = center[1] - patch_half_size
    y2 = center[1] + patch_size - patch_half_size
    if y1 < 0:
        y1 = 0
        y2 = patch_size

    if not use_padding:
        if x2 > image_shape[1]:
            x2 = image_shape[1]
            x1 = image_shape[1] - patch_size
        if y2 > image_shape[0]:
            y2 = image_shape[0]
            y1 = image_shape[0] - patch_size
        return x1, x2, y1, y2
    else:
        if x2 > image_shape[1]:
            image = np.pad(image, ((0, 0), (0, patch_size)), mode='constant', constant_values=0)
            mask = np.pad(mask, ((0, 0), (0, patch_size)), mode='constant', constant_values=0)
        if y2 > image_shape[0]:
            image = np.pad(image, ((0, patch_size), (0, 0)), mode='constant', constant_values=0)
            mask = np.pad(mask, ((0, patch_size), (0, 0)), mode='constant', constant_values=0)
        return x1, x2, y1, y2, image, mask


@njit(cache=True)
def integral_img(img_arr):
    shape = img_arr.shape
    row_sum = np.zeros(shape)
    int_img = np.zeros((shape[0] + 1, shape[1] + 1))
    for x in range(shape[1]):
        for y in range(shape[0]):
            row_sum[y, x] = row_sum[y-1, x] + img_arr[y, x]
            int_img[y+1, x+1] = int_img[y+1, x-1+1] + row_sum[y, x]
    return int_img


@njit(cache=True)
def diagonal_integral_img(img_arr):
    shape = img_arr.shape
    diag_int_img = np.zeros((shape[0] + 3, shape[1] + 3))
    img_arr_ = np.zeros((shape[0] + 1, shape[1] + 2))
    img_arr_[1:, 1:-1] = img_arr
    for y in range(shape[0]):
        for x in range(img_arr_.shape[1]-1):
            diag_int_img[y+2, x+2] = \
                diag_int_img[y+1, x+1] + diag_int_img[y+1, x+3] - \
                diag_int_img[y, x+2] + img_arr_[y+1, x+1] + \
                img_arr_[y, x+1]
            diag_int_img[y+2, 1] = diag_int_img[y+1, 2]
            diag_int_img[y+2, -1] = diag_int_img[y+1, -2]
    return diag_int_img[1:-1, 1:-1]


def get_center_bbox(pt1, pt2):
    """Gets the center of the bbox given by the tl and br inputed points tuples
    Returns:
        (tuple): (xc, yc)
    """
    xc = pt1[0] + (pt2[0] - pt1[0]) // 2
    yc = pt1[1] + (pt2[1] - pt1[1]) // 2
    return (xc, yc)


def get_center_bboxes(bboxes: np.ndarray):
    """Applies the previous function across all the bboxes present the array
    Args:
        bboxes (np.ndarray): array with bboxes as rows [(x0,y0), (x1,y1)]
    Returns:
        (np.ndarray): array with centers as rows [(xc,yc)]
    """
    return np.asarray([get_center_bbox(bbox[0], bbox[1]) for bbox in bboxes])


def crop_patch_around_center(patch_x1, patch_x2, patch_y1, patch_y2, center_crop_size):
    """Calculates coordinates of the crop around center of the given patch of given size.

    Args:
        patch_x1 (int): patch coordinate
        center_crop_size (int): size of the croppes patch

    Returns:
        tuple: center_px1, center_px2, center_py1, center_py2
    """
    p_center_y = patch_y1 + (patch_y2 - patch_y1)//2
    p_center_x = patch_x1 + (patch_x2 - patch_x1)//2
    center_py1 = p_center_y - center_crop_size//2
    center_py2 = p_center_y + center_crop_size//2 + center_crop_size % 2
    center_px1 = p_center_x - center_crop_size//2
    center_px2 = p_center_x + center_crop_size//2 + center_crop_size % 2
    return center_px1, center_px2, center_py1, center_py2

<<<<<<< HEAD

def get_patch_labels(patches: np.ndarray, image_ids: np.ndarray, db: dict, center_crop_size=7):
=======
def get_patch_labels(patches: np.ndarray, image_ids: np.ndarray, db, center_crop_size=7):
>>>>>>> 0c58e006
    """Produces binray labels for patches based on the intersection of the central patch part with a mask.


    Args:
        patches (np.ndarray): Array of tuples of tuples with patch coordinates
            (patch_y1, patch_y2), (patch_x1, patch_x2)
        image_ids (np.ndarray): Array of image ids for which patches correspond to.
        db (INBreast_Dataset): Class used to retrieve mask locations to crop patches on.
        center_crop_size (int, optional): Size of the center region part of the patch
        Used for mask slicing. Defaults to 7.

    Returns:
        np.ndarray: patch labels
    """

    patch_labels = np.zeros(len(image_ids))
    for pidx, patch in enumerate(patches):
        mask = cv2.imread(
            str(db.full_mask_path/f'{image_ids[pidx]}_lesion_mask.png'), cv2.IMREAD_GRAYSCALE)

        p_center_y = patch[0][0] + (patch[0][1] - patch[0][0])//2
        p_center_x = patch[1][0] + (patch[1][1] - patch[1][0])//2

        center_py1 = p_center_y - center_crop_size//2
        center_py2 = p_center_y + center_crop_size//2 + center_crop_size % 2
        center_px1 = p_center_x - center_crop_size//2
        center_px2 = p_center_x + center_crop_size//2 + center_crop_size % 2

        crop_hs = center_crop_size//2
        crop_res = center_crop_size % 2

        patch_labels[pidx] = mask[p_center_y - crop_hs: p_center_y + crop_hs + crop_res,
                                  p_center_x - crop_hs: p_center_x + crop_hs + crop_res].sum()

    return center_px1, center_px2, center_py1, center_py2


@njit(cache=True)
def our_hist_numba(vector, bins):
    freqs = np.zeros((bins-1,))
    for i in range(len(vector)):
        freqs[vector[i]] += 1
    return np.arange(0, bins-1), freqs


@njit(cache=True)
def get_trianglular_threshold(histogram: np.ndarray):
    # Get the left and rightmost nonzero values of the histogram
    idxs = np.nonzero(histogram)[0]
    minv = idxs.min()
    maxv = idxs.max()

    # Reduce min by one increase max by one to cactch the ends
    minv = minv - 1 if minv > 0 else minv
    minv2 = maxv + 1 if maxv < histogram.size else maxv

    # Find whether the histogram is left or right skewed
    maxv = np.argmax(histogram)
    inverted = False
    if (maxv - minv) < (minv2 - maxv):
        inverted = True
        histogram = np.flip(histogram)
        minv = histogram.size - 1 - minv2
        maxv = histogram.size - 1 - maxv

    if minv == maxv:
        return minv

    nx = histogram[maxv]
    ny = minv - maxv
    d = np.sqrt(nx*nx + ny*ny)
    nx /= d
    ny /= d
    d = nx * minv + ny * histogram[minv]

    # find the split point
    split = minv
    split_distance = 0
    for i in range(minv + 1, maxv + 1):
        new_distance = nx * i + ny * histogram[i] - d
        if new_distance > split_distance:
            split = i
            split_distance = new_distance
    split -= 1

    # reverse back the histogram
    if inverted:
        histogram = np.flip(histogram)
        return histogram.size - 1 - split
    else:
        return split<|MERGE_RESOLUTION|>--- conflicted
+++ resolved
@@ -3,11 +3,6 @@
 import logging
 from numba import njit
 
-<<<<<<< HEAD
-# from database.dataset import INBreast_Dataset
-
-=======
->>>>>>> 0c58e006
 logging.basicConfig(level=logging.INFO)
 
 
@@ -65,7 +60,7 @@
     image: np.ndarray = None, mask: np.ndarray = None
 ):
     """Returns coordinates of the patch, cropping the image at center location
-    with a given patch size. If the center is in the left or upper border shift 
+    with a given patch size. If the center is in the left or upper border shift
     the center and crop fixed size patch. If the center is in the left bottom border
     do the same if use_padding=False, or pad with zeros and crop
 
@@ -87,7 +82,7 @@
     if use_padding:
         assert (image is not None) and (mask is not None), \
             'If padding method is used, image and mask should be provided,' \
-                ' utils.patch_coordinates_from_center'
+            ' utils.patch_coordinates_from_center'
     patch_half_size = patch_size // 2
 
     x1 = center[0] - patch_half_size
@@ -187,15 +182,10 @@
     center_px2 = p_center_x + center_crop_size//2 + center_crop_size % 2
     return center_px1, center_px2, center_py1, center_py2
 
-<<<<<<< HEAD
-
-def get_patch_labels(patches: np.ndarray, image_ids: np.ndarray, db: dict, center_crop_size=7):
-=======
+
 def get_patch_labels(patches: np.ndarray, image_ids: np.ndarray, db, center_crop_size=7):
->>>>>>> 0c58e006
-    """Produces binray labels for patches based on the intersection of the central patch part with a mask.
-
-
+    """Produces binray labels for patches based on the intersection of
+        the central patch part with a mask.
     Args:
         patches (np.ndarray): Array of tuples of tuples with patch coordinates
             (patch_y1, patch_y2), (patch_x1, patch_x2)
