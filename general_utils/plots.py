import math
from typing import List

import cv2
import matplotlib.pyplot as plt
import numpy as np
import pandas as pd
import seaborn as sns
from feature_extraction.haar_features.haar_modules import Feature
from functools import partial
from matplotlib.lines import Line2D
from metrics.metrics_utils import get_tp_fp_fn_center_patch_criteria
from scipy.ndimage.morphology import binary_fill_holes
from sklearn.metrics import auc

import general_utils.utils as utils

cmap = plt.get_cmap("tab10")


def simple_im_show(img, figsize=(10, 10)):
    plt.figure(figsize=figsize)
    plt.imshow(img, cmap='gray')
    plt.axis('off')
    plt.show()


def simple_im_show2(img, mask, figsize=(10, 10)):
    fig, ax = plt.subplots(1, 2, figsize=figsize)
    img_cmap = 'gray' if len(img.shape) == 2 else None
    mask_cmap = 'gray' if len(img.shape) == 2 else None
    ax[0].imshow(img, cmap=img_cmap)
    ax[1].imshow(mask, cmap=mask_cmap)
    ax[0].axis('off')
    ax[1].axis('off')
    plt.show()


def plot_blobs(image: np.ndarray, image_blobs: np.ndarray, ax=None):
    """Overlay blob circles over the image.
    Args:
        image (np.ndarray): image to which overlay the blobs
        image_blobs (np.ndarray): blobs to overlay over the image
            each row is a candidate (x, y, radius)
    """
    if ax is None:
        f, ax = plt.subplots(1, 1, figsize=(20, 20))
    # image = min_max_norm(image, 255)
    image = image.astype('uint8')
    image = cv2.cvtColor(image, cv2.COLOR_GRAY2BGR)
    for blob in image_blobs:
        x, y, r = blob
        x, y = int(x), int(y)
        image = cv2.circle(
            image, (x, y), int(math.sqrt(2) * r)+10, (255, 0, 0), 2
        )
    ax.imshow(image)
    plt.axis('off')
    plt.tight_layout()
    if ax is None:
        plt.show()


def plot_blobs_2_sets(
    image: np.ndarray, blobs_a: np.ndarray, blobs_b: np.ndarray, ax=None,
    label_a: str = 'set 1', label_b: str = 'set 2'
):
    """Overlay two sets of blob circles over the image.
    Args:
        image (np.ndarray): image to which overlay the blobs
        blobs_a (np.ndarray): blobs to overlay over the image in red
            each row is a candidate (x, y, radius)
        blobs_b (np.ndarray): blobs to overlay over the image in green.
            each row is a candidate (x, y, radius)
        ax (ax element, optional): To use in subplots. Defaults to None.
        label_a (str, optional): Name for the first set. Defaults to 'set 1'.
        label_b (str, optional): Name for the second set. Defaults to 'set 2'.
    """
    legend_elements = [
        Line2D(
            [0], [0], marker='o', ls='None', c='w', label=label_a, mfc='k', mec='r', ms=10, mew=2),
        Line2D(
            [0], [0], marker='o', ls='None', c='w', label=label_b, mfc='k', mec='g', ms=10, mew=2)
    ]
    if ax is None:
        f, ax = plt.subplots(1, 1, figsize=(20, 20))
    # image = min_max_norm(image, 255)
    image = image.astype('uint8')
    image = cv2.cvtColor(image, cv2.COLOR_GRAY2BGR)
    for blob in blobs_a:
        x, y, r = blob
        x, y = int(x), int(y)
        image = cv2.circle(
            image, (x, y), int(math.sqrt(2) * r)+10, (255, 0, 0), 2
        )
    for blob in blobs_b:
        x, y, r = blob
        x, y = int(x), int(y)
        image = cv2.circle(
            image, (x, y), int(math.sqrt(2) * r)+25, (0, 255, 0), 2
        )
    ax.imshow(image)
    ax.legend(handles=legend_elements, loc='upper right',
              frameon=False, labelcolor='w')
    plt.axis('off')
    plt.tight_layout()
    if ax is None:
        plt.show()


def plot_bboxes_over_image(image, bboxes, colors, types, thickness=2, alpha=0.2):
    """Overimposes bboxes on the image. Can work with multiple groups and types of bboxes.
    Args:
        image (np.ndarray): Single channel grayscale image for overimposition.
        bboxes (list[np.ndarray]): List of bboxes. Each element of the list
            should have one of the specific shapes depending of bbox type:
                (n_bboxes, top_left_coord, top_right_coordinate) - 'rect' type, where
                    top_left_coord, top_right_coordinate - are tuples with 2 integer coords
                (n_bboxes, centre_x, centre_y, radius) - 'circ' type
                    center coordinates - and radiuses should be integers
        colors (list[tuple]): List of colors to be assigned to the bboxes. In BGR convention.
        types (list[str]): List of bbox types: 'rect' OR 'circ'.
        thickness (int, optional): Bbox plot thickness. Defaults to 2.
        alpha (float, optional): Transparency of the bboxes. Defaults to 0.2.

    Returns:
        np.ndaray: 3 channel colored image with overimposed bboxes
    """
    img_bgr = (255*(image/image.max())).astype(np.uint8)
    img_bgr = cv2.cvtColor(img_bgr, cv2.COLOR_GRAY2RGB)

    for bbox_group_idx, bbox_group in enumerate(bboxes):
        bbox_mask = np.zeros_like(img_bgr, dtype=np.uint8)
        for bbox in bbox_group:
            if types[bbox_group_idx] == 'rect':
                bbox_mask = cv2.rectangle(bbox_mask, bbox[0], bbox[1],
                                          color=colors[bbox_group_idx],
                                          thickness=thickness)
            elif types[bbox_group_idx] == 'circ':
                bbox_mask = cv2.circle(bbox_mask, (bbox[0], bbox[1]),
                                       bbox[2], color=colors[bbox_group_idx],
                                       thickness=thickness)
        beta = 1 - alpha
        img_bgr = cv2.addWeighted(img_bgr, beta, bbox_mask, alpha, 0.0)
    return img_bgr


def plot_gabor_filters(filters, plots_columns=3):
    """Plots Gabor filter
    Args:
        filters (list[np.ndarray]): List of Gabot filters to plot
        plots_columns (int, optional): Number of columns in the subplots image.
            Rows are scaled automatically . Defaults to 3.
    """
    plots_rows = int(np.ceil(len(filters)/plots_columns))
    fig, axs = plt.subplots(plots_rows, plots_columns,
                            tight_layout=True, figsize=(10, 10))
    indices = np.indices((plots_columns, plots_rows))
    for ax_idx, (r, c) in enumerate(indices.reshape((2, plots_rows*plots_columns)).T):
        if ax_idx < len(filters):
            axs[c, r].imshow(filters[ax_idx], cmap='gray')
        axs[c, r].set_axis_off()
    plt.show()


def plot_froc(
    fpis: np.ndarray, tprs: np.ndarray, total_mC: int = None,
    label: str = '', ax: int = None, title: str = None,
    cut_on_50fpi: bool = True, color=cmap(0)
):
    """Plot FROC curve
    Args:
        fpis (np.ndarray): Average false positives per image at different thresholds
        tprs (np.ndarray): Sensitivity at different thresholds
        total_mC (int, optional): Total number of ground truth mC. Defaults to None.
        label (str, optional): Label of the line. Defaults to ''.
        ax (bool, optional): Whether to plot the figure in the ax of another plot.
            Defaults to None.
        title (str, optional): Optional title to include in the figure
        cut_on_50fpi (bool): whether to cut the froc plot at 50fpi. Defaults to True
    """
    ax_ = ax
    if ax_ is None:
        f, ax = plt.subplots(1, 1, figsize=(8, 8))
    ax.set_xlabel('FPpI')
    if total_mC is not None:
        ax.set_ylabel(f'TPR ({total_mC}) mC')
    else:
        ax.set_ylabel('TPR')
    if title is not None:
        ax.set_title(title)
    else:
        ax.set_title('FROC curve')

    fpis = np.asarray(fpis)
    ax.plot(fpis, tprs, c=color)
    ax.set_ylim((0, 1))
    if cut_on_50fpi:
        ax.set_xlim(-0.01, 50)
    ax.legend([f"{label} AUC: {auc(fpis/fpis.max(), tprs):.4f}"])
    sns.despine()
    if ax_ is None:
        plt.show()


def plot_bootstrap_froc(
    fpis: np.ndarray, tprs: np.ndarray, std_tprs: np.ndarray,
    total_mC: int = None, label: str = '',  ax: int = None,
    title: str = None, cut_on_50fpi: bool = True
):
    """Plot FROC curve
    Args:
        fpis (np.ndarray): Average false positives per image at different thresholds
        tprs (np.ndarray): Sensitivity at different thresholds
        std_tprs (np.ndarray): Standard deviation of sensitivity at different thresholds
            over the bootstrap samples.
        total_mC (int, optional): Total number of ground truth mC. Defaults to None.
        label (str, optional): Label of the line. Defaults to ''.
        ax (bool, optional): Whether to plot the figure in the ax of another plot.
            Defaults to None.
        title (str, optional): Defaults to None.
        cut_on_50fpi (bool): whether to cut the froc l¿plt at 50fpi. Defaults to True
    """
    max_tprs = tprs + std_tprs
    min_tprs = tprs - std_tprs

    ax_ = ax
    if ax_ is None:
        f, ax = plt.subplots(1, 1, figsize=(8, 8))
    ax.set_xlabel('FPpI')
    if total_mC is not None:
        ax.set_ylabel(f'TPR ({total_mC}) mC')
    else:
        ax.set_ylabel('TPR')
    if title is not None:
        ax.set_title(title)
    else:
        ax.set_title('FROC curve')
    ax.plot(fpis, tprs, c=cmap(0))
    if cut_on_50fpi:
        ax.set_xlim(-0.01, 50)
    ax.fill_between(fpis, min_tprs, max_tprs, alpha=0.3, color=cmap(0))
    ax.set_ylim((0, 1))
    ax.legend([f"{label} mean-AUC: {auc(fpis/fpis.max(), tprs):.4f}"])
    sns.despine()
    if ax_ is None:
        plt.show()


def plot_several_frocs(
    data: dict, ax: int = None, title: str = None, cut_on_50fpi: bool = True
):
    """Plot FROC curve
    Args:
        data (Dict[dict]):
            {
              'exp1':{
                'tprs': np.ndarray,
                'fpis': np.ndarray,
                'ths': np.ndarray
              }
            }
        ax (bool, optional): Whether to plot the figure in the ax of another plot.
            Defaults to None.
        title (str, optional): Optional title to include in the figure
        cut_on_50fpi (bool): whether to cut the froc plot at 50fpi. Defaults to True
    """
    ax_ = ax
    if ax_ is None:
        f, ax = plt.subplots(1, 1, figsize=(8, 8))
    ax.set_xlabel('FPpI')
    ax.set_ylabel('TPR')
    if title is not None:
        ax.set_title(title)
    else:
        ax.set_title('FROC curve')
    for k, (label, data_) in enumerate(data.items()):
        fpis = np.asarray(data_['fpis'])
        tprs = data_['tprs']
        ax.plot(fpis, tprs, c=cmap(k), label=f"{label} AUC: {auc(fpis/fpis.max(), tprs):.4f}")
        ax.set_ylim((0, 1))
        if cut_on_50fpi:
            ax.set_xlim(-0.01, 50)
    ax.legend()
    sns.despine()
    if ax_ is None:
        plt.show()


def draw_our_haar_like_features(
    image: np.ndarray, haar_feature: Feature, alpha: float = 0.5,
    rot: bool = False
):
    """Draws the Rotated Haar Feature kernel over the image with the fading given by
    alpha.
    Args:
        image (np.ndarray): image over which to draw the kernel
        haar_feature (Feature): Rotated Haar Feature
        alpha (float, optional): Fading factor with which to plot the kernel.
            Defaults to 0.5.
        rot (bool, optional): Whether the feature is a rotated one or not.
            Defaults to False
    Returns:
        (np.ndarray): image + overlap
    """
    image = utils.min_max_norm(image, 255).astype('uint8')
    result = np.zeros(image.shape).astype(int)
    if len(image.shape) < 3:
        image = cv2.cvtColor(image, cv2.COLOR_GRAY2BGR)

    xby4 = utils.blockwise_retrieval(haar_feature.coords_x, size=4)
    yby4 = utils.blockwise_retrieval(haar_feature.coords_y, size=4)
    cby4 = utils.blockwise_retrieval(haar_feature.coeffs, size=4)

    for rect_pts_x, rect_pts_y, rect_coeff in zip(xby4, yby4, cby4):
        if rot:
            rect_pts_x = np.asarray(rect_pts_x) - np.asarray([1, 2, 0, 1])
            rect_pts_x = np.append(rect_pts_x, [rect_pts_x[2], rect_pts_x[1]])

            rect_pts_y = np.asarray(rect_pts_y) - np.asarray([0, 0, 0, 1])
            rect_pts_y = np.append(
                rect_pts_y, [rect_pts_y[2] - 1, rect_pts_y[1] - 1])

        rect_points = list(zip(rect_pts_x, rect_pts_y))
        rect_points = np.asarray(rect_points, dtype='int32')

        a = int(abs(rect_coeff[0]))

        if rect_coeff[0] < 0:
            temp = np.zeros(result.shape).astype('uint8')
            ch = cv2.convexHull(rect_points)
            bin_ = cv2.drawContours(temp, [ch], -1, 1, -1)
            result -= (binary_fill_holes(bin_)*a).astype(int)
        else:
            temp = np.zeros(result.shape).astype('uint8')
            ch = cv2.convexHull(rect_points)
            bin_ = cv2.drawContours(temp, [ch], -1, 1, -1)
            result += (binary_fill_holes(bin_)*a).astype(int)
    mask = np.zeros(image.shape)
    mask[:, :, 0] = np.zeros_like(result)
    mask[:, :, 1] = np.where(result < 0, 255, 0)
    mask[:, :, 0] = np.where(result > 0, 255, 0)
    mask = mask.astype('uint8')
    image = cv2.addWeighted(image, (1-alpha), mask, alpha, 0.0)
    return image


def add_detections_overlay(
    image: np.ndarray, candidates: pd.DataFrame, mask: np.ndarray = None,
    conf_thr: float = 0.1, k: int = 10, need_labeling: bool = True,
):
<<<<<<< HEAD
    """Draws red a rectangle (increased in k pixels on each side) on each
    detection, also writes the corresponding score.
    Args:
        detections (np.ndarray): array of detections bboxes [x1, x2, y1, y2, score].
        image (np.ndarray): image to use as a basis.
        k (int, optional): Extra size added in both direcitons to the bbox.
            Defaults to 10.
        gt_bboxes (List[tuple], optional): array of bboxes coordinates [((x1, y1), (x2, y2))].
            If provided plotted in green. Defaults to None.
        ax (bool, optional): Whether to plot the figure in the ax of another plot.
            Defaults to None.
        color (tuple, optional): Color use to plot bboxes and text.
            Defaults to red  (255, 0, 0).
        return_image (bool, optional): Whether to plot the figure or to return the image.
            Defaults to False (plot figure).

    Returns:
        image (np.ndarray): image with plotted bboxes if return_image=True, otherwise None
    """
    if len(image.shape) < 3:
        image = utils.min_max_norm(image, 255).astype('uint8')
        image = cv2.cvtColor(image, cv2.COLOR_GRAY2RGB)
    for [x1, x2, y1, y2, score] in detections:
        tl, br = utils.adjust_bbox_to_fit(image.shape, ((x1, y1), (x2, y2)), k)
        image = cv2.rectangle(image, tl, br, color, 2)
        label = f'{score:.3f}'
        y = tl[1]-15 if (tl[1]-15) > 15 else tl[1]+15
        image = cv2.putText(
            image, label, (int(x1), int(y)), cv2.FONT_HERSHEY_SIMPLEX, 1, color, 2)

    if gt_bboxes is not None:
        for ((x1, y1), (x2, y2)) in gt_bboxes:
            tl, br = utils.adjust_bbox_to_fit(
                image.shape, ((x1, y1), (x2, y2)), k)
            image = cv2.rectangle(image, tl, br, (0, 255, 0), 3)
            label = 'GT'
            y = tl[1]-15 if (tl[1]-15) > 15 else tl[1]+15
            image = cv2.putText(
                image, label, (int(x1), int(y)), cv2.FONT_HERSHEY_SIMPLEX, 1, (0, 255, 0), 3)
    if return_image:
        return image
    else:
        ax_ = ax
        if ax_ is None:
            f, ax = plt.subplots(1, 1, figsize=(12, 12))
        ax.imshow(image)
        ax.axis('off')
        if ax_ is None:
            plt.show()




def plot_candidates_rois(image, mask, candidates, conf_thr=0.1043, k=10):
    """Plots labels and plots given candidates on an image

=======
    """Labels the candidates and plots them accordingly over the provided image
>>>>>>> e439168a
    Args:
        image (np.ndarray): Image to plot the results
        candidates (pd.DataFrame):
            if labeling is needed:
                [x, y, radius, score]
            if labeling is not needed:
                [x, y, radius, score, label, 'matching_gt','repeted_idxs']
        mask (np.ndarray, optional):
            image lesion mask used for candidate labelling, only needed if
            'need_labeling' == True
        conf_thr (float, optional): final threshold to select candidates.
            Only those with confidence higher will be considered for labelling and
            display. Defaults to 0.1043 (selected using Youdex index on FROC).
        k (int, optional): increase in the size of the plotted bboxes.
            Plotted bboxe will have side + k by side + k size. Defaults to 10.
        need_labeling (bool, optional): Whether the candidates should be labeled
            or are already labeled.
    Returns:
        np.ndarray: image with plotted labelled candidates (BGR)
    """
    colors_code = {
        'TP': (0, 255, 0),
        'FP': (0, 0, 255),
        'FN': (255, 0, 0)
    }

    # label candidates
    if need_labeling:
        tp, fp, fn, ignored_candidates = get_tp_fp_fn_center_patch_criteria(
            candidates, mask, None, patch_size=14, use_euclidean_dist=True, scores_passed=True)
        candidates = pd.DataFrame()
        for frame in [tp, fp, fn]:
            candidates = pd.concat([candidates, frame])
    candidates = candidates[['x', 'y', 'score', 'label']]

    # adjust labels based on confidence threshold
    new_fn_position = (candidates.label == 'TP') & (candidates.score < conf_thr)
    candidates.loc[new_fn_position, 'label'] = 'FN'
    detections_to_drop = ((candidates.label != 'FN') & (candidates.score < conf_thr))
    candidates = candidates.loc[~detections_to_drop, :]

    # format candidate coordinates to plotting format
    get_bbox_from_center = partial(
        utils.patch_coordinates_from_center, image_shape=image.shape, patch_size=14+k)
    centers_it = zip(candidates['x'].values, candidates['y'].values)
    bbox_coordinates = [get_bbox_from_center(center) for center in centers_it]
    candidates[['x1', 'x2', 'y1', 'y2']] = bbox_coordinates
    candidates.drop(columns=['x', 'y'], inplace=True)

    # convert the image to rgb if necessary
    if len(image.shape) < 3:
        image = utils.min_max_norm(image, 255).astype('uint8')
        image = cv2.cvtColor(image, cv2.COLOR_GRAY2RGB)

    # overlay bboxes
    for idx, [score, label, x1, x2, y1, y2] in candidates.iterrows():
        tl = (int(x1), int(y1))
        br = (int(x2), int(y2))
        image = cv2.rectangle(image, tl, br, colors_code[label], 2)
        if label == 'FN':
            bbox_tag = '-1' if score is None else f'{score:.3f}'
        else:
            bbox_tag = f'{score:.3f}'
        y = tl[1]-15 if (tl[1]-15) > 15 else tl[1]+15
        image = cv2.putText(
            image, bbox_tag, (int(x1), int(y)),
            cv2.FONT_HERSHEY_SIMPLEX, 1, colors_code[label], 2)

    image = cv2.putText(image, 'TP', (image.shape[1]-150, 100),
                        cv2.FONT_HERSHEY_SIMPLEX, 1, (0, 255, 0), 2)
    image = cv2.putText(image, 'FP', (image.shape[1]-150, 200),
                        cv2.FONT_HERSHEY_SIMPLEX, 1, (0, 0, 255), 2)
    image = cv2.putText(image, 'FN (-1 not detected)', (image.shape[1]-400, 300),
                        cv2.FONT_HERSHEY_SIMPLEX, 1, (255, 0, 0), 2)
    image = cv2.putText(image, 'FN (* detected)', (image.shape[1]-300, 400),
                        cv2.FONT_HERSHEY_SIMPLEX, 1, (255, 0, 0), 2)

    return image<|MERGE_RESOLUTION|>--- conflicted
+++ resolved
@@ -349,66 +349,7 @@
     image: np.ndarray, candidates: pd.DataFrame, mask: np.ndarray = None,
     conf_thr: float = 0.1, k: int = 10, need_labeling: bool = True,
 ):
-<<<<<<< HEAD
-    """Draws red a rectangle (increased in k pixels on each side) on each
-    detection, also writes the corresponding score.
-    Args:
-        detections (np.ndarray): array of detections bboxes [x1, x2, y1, y2, score].
-        image (np.ndarray): image to use as a basis.
-        k (int, optional): Extra size added in both direcitons to the bbox.
-            Defaults to 10.
-        gt_bboxes (List[tuple], optional): array of bboxes coordinates [((x1, y1), (x2, y2))].
-            If provided plotted in green. Defaults to None.
-        ax (bool, optional): Whether to plot the figure in the ax of another plot.
-            Defaults to None.
-        color (tuple, optional): Color use to plot bboxes and text.
-            Defaults to red  (255, 0, 0).
-        return_image (bool, optional): Whether to plot the figure or to return the image.
-            Defaults to False (plot figure).
-
-    Returns:
-        image (np.ndarray): image with plotted bboxes if return_image=True, otherwise None
-    """
-    if len(image.shape) < 3:
-        image = utils.min_max_norm(image, 255).astype('uint8')
-        image = cv2.cvtColor(image, cv2.COLOR_GRAY2RGB)
-    for [x1, x2, y1, y2, score] in detections:
-        tl, br = utils.adjust_bbox_to_fit(image.shape, ((x1, y1), (x2, y2)), k)
-        image = cv2.rectangle(image, tl, br, color, 2)
-        label = f'{score:.3f}'
-        y = tl[1]-15 if (tl[1]-15) > 15 else tl[1]+15
-        image = cv2.putText(
-            image, label, (int(x1), int(y)), cv2.FONT_HERSHEY_SIMPLEX, 1, color, 2)
-
-    if gt_bboxes is not None:
-        for ((x1, y1), (x2, y2)) in gt_bboxes:
-            tl, br = utils.adjust_bbox_to_fit(
-                image.shape, ((x1, y1), (x2, y2)), k)
-            image = cv2.rectangle(image, tl, br, (0, 255, 0), 3)
-            label = 'GT'
-            y = tl[1]-15 if (tl[1]-15) > 15 else tl[1]+15
-            image = cv2.putText(
-                image, label, (int(x1), int(y)), cv2.FONT_HERSHEY_SIMPLEX, 1, (0, 255, 0), 3)
-    if return_image:
-        return image
-    else:
-        ax_ = ax
-        if ax_ is None:
-            f, ax = plt.subplots(1, 1, figsize=(12, 12))
-        ax.imshow(image)
-        ax.axis('off')
-        if ax_ is None:
-            plt.show()
-
-
-
-
-def plot_candidates_rois(image, mask, candidates, conf_thr=0.1043, k=10):
-    """Plots labels and plots given candidates on an image
-
-=======
     """Labels the candidates and plots them accordingly over the provided image
->>>>>>> e439168a
     Args:
         image (np.ndarray): Image to plot the results
         candidates (pd.DataFrame):
@@ -421,7 +362,7 @@
             'need_labeling' == True
         conf_thr (float, optional): final threshold to select candidates.
             Only those with confidence higher will be considered for labelling and
-            display. Defaults to 0.1043 (selected using Youdex index on FROC).
+            display. Defaults to 0.1.
         k (int, optional): increase in the size of the plotted bboxes.
             Plotted bboxe will have side + k by side + k size. Defaults to 10.
         need_labeling (bool, optional): Whether the candidates should be labeled
